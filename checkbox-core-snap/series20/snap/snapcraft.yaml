--- conflicted
+++ resolved
@@ -100,15 +100,9 @@
 ################################################################################
 # Upstream: https://kernel.ubuntu.com/git/cking/stress-ng.git/plain/snap/snapcraft.yaml
   stress-ng:
-<<<<<<< HEAD
     source-tag: "V0.15.09"
     source-depth: 1
     plugin: make
-=======
-    plugin: make
-    source-tag: "V0.15.09"
-    source-depth: 1
->>>>>>> 9f71ba08
     build-environment:
       - CFLAGS: "-fstack-protector-strong -Wformat -Werror=format-security"
       - LDFLAGS: "-Wl,-z,relro -lrt"
@@ -135,11 +129,7 @@
       - libmd-dev
       - on amd64: [ libipsec-mb-dev ]
     after: [fwts]
-<<<<<<< HEAD
-################################################################################
-=======
-  ################################################################################
->>>>>>> 9f71ba08
+################################################################################
 # Upstream: https://kernel.ubuntu.com/git/cking/snapcraft-snaps.git/tree/acpica/snapcraft.yaml
   acpi-tools:
     source-tag: "R10_20_22"
