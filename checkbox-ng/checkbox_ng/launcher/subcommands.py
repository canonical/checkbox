# This file is part of Checkbox.
#
# Copyright 2016 Canonical Ltd.
# Written by:
#   Maciej Kisielewski <maciej.kisielewski@canonical.com>
#
# Checkbox is free software: you can redistribute it and/or modify
# it under the terms of the GNU General Public License version 3,
# as published by the Free Software Foundation.
#
# Checkbox is distributed in the hope that it will be useful,
# but WITHOUT ANY WARRANTY; without even the implied warranty of
# MERCHANTABILITY or FITNESS FOR A PARTICULAR PURPOSE.  See the
# GNU General Public License for more details.
#
# You should have received a copy of the GNU General Public License
# along with Checkbox.  If not, see <http://www.gnu.org/licenses/>.
"""
Definition of sub-command classes for checkbox-cli
"""
from argparse import SUPPRESS
from collections import defaultdict
import copy
import datetime
import fnmatch
import gettext
import json
import logging
import operator
import os
import re
import sys

from guacamole import Command

from plainbox.abc import IJobResult
from plainbox.i18n import ngettext
from plainbox.impl.color import Colorizer
from plainbox.impl.commands.inv_run import Action
from plainbox.impl.commands.inv_run import NormalUI
from plainbox.impl.commands.inv_startprovider import (
    EmptyProviderSkeleton, IQN, ProviderSkeleton)
from plainbox.impl.developer import UsageExpectation
from plainbox.impl.highlevel import Explorer
from plainbox.impl.result import MemoryJobResult
from plainbox.impl.session.assistant import SessionAssistant, SA_RESTARTABLE
from plainbox.impl.secure.origin import Origin
from plainbox.impl.secure.qualifiers import select_jobs
from plainbox.impl.secure.qualifiers import FieldQualifier
from plainbox.impl.secure.qualifiers import PatternMatcher
from plainbox.impl.session.assistant import SA_RESTARTABLE
from plainbox.impl.session.jobs import InhibitionCause
from plainbox.impl.session.restart import detect_restart_strategy
from plainbox.impl.session.restart import get_strategy_by_name
from plainbox.impl.transport import TransportError
from plainbox.impl.transport import InvalidSecureIDError
from plainbox.impl.transport import get_all_transports
from plainbox.public import get_providers

from checkbox_ng.launcher.stages import MainLoopStage
from checkbox_ng.urwid_ui import CategoryBrowser
from checkbox_ng.urwid_ui import ReRunBrowser
from checkbox_ng.urwid_ui import test_plan_browser

_ = gettext.gettext

_logger = logging.getLogger("checkbox-ng.launcher.subcommands")


class StartProvider(Command):
    def register_arguments(self, parser):
        parser.add_argument(
            'name', metavar=_('name'), type=IQN,
            # TRANSLATORS: please keep the YYYY.example... text unchanged or at
            # the very least translate only YYYY and some-name. In either case
            # some-name must be a reasonably-ASCII string (should be safe for a
            # portable directory name)
            help=_("provider name, eg: YYYY.example.org:some-name"))
        parser.add_argument(
            '--empty', action='store_const', const=EmptyProviderSkeleton,
            default=ProviderSkeleton, dest='skeleton',
            help=_('create an empty provider'))

    def invoked(self, ctx):
        ctx.args.skeleton(ctx.args.name).instantiate(
            '.', name=ctx.args.name,
            gettext_domain=re.sub("[.:]", "_", ctx.args.name))


class Launcher(Command, MainLoopStage):

    name = 'launcher'

    app_id = '2016.com.canonical:checkbox-cli'

    @property
    def sa(self):
        return self.ctx.sa

    @property
    def C(self):
        return self._C

    def get_sa_api_version(self):
        return self.launcher.api_version

    def get_sa_api_flags(self):
        return self.launcher.api_flags

    def invoked(self, ctx):
        if ctx.args.verify:
            # validation is always run, so if there were any errors the program
            # exited by now, so validation passed
            print(_("Launcher seems valid."))
            return
        self.launcher = ctx.cmd_toplevel.launcher
        if not self.launcher.launcher_version:
            # it's a legacy launcher, use legacy way of running commands
            from checkbox_ng.tools import CheckboxLauncherTool
            raise SystemExit(CheckboxLauncherTool().main(sys.argv[1:]))
        logging_level = {
            'normal': logging.WARNING,
            'verbose': logging.INFO,
            'debug': logging.DEBUG,
        }[self.launcher.verbosity]
        if not ctx.args.verbose and not ctx.args.debug:
            # Command line args take precendence
            logging.basicConfig(level=logging_level)

        if self.launcher.ui_type in ['converged', 'converged-silent']:
            # Stop processing the launcher config and call the QML ui
            qml_main_file = os.path.join('/usr/share/checkbox-converged',
                                         'checkbox-converged.qml')
            cmd = ['qmlscene', qml_main_file,
                   '--launcher={}'.format(os.path.abspath(ctx.args.launcher))]
            os.execvp(cmd[0], cmd)

        try:
            self._C = Colorizer()
            self.ctx = ctx
            # now we have all the correct flags and options, so we need to
            # replace the previously built SA with the defaults
            ctx.sa = SessionAssistant(
                self.get_app_id(),
                self.get_cmd_version(),
                self.get_sa_api_version(),
                self.get_sa_api_flags(),
            )
            self._configure_restart(ctx)
            self._prepare_transports()
            ctx.sa.use_alternate_configuration(self.launcher)
            ctx.sa.select_providers(*self.launcher.providers)
            if not self._maybe_resume_session():
                self._start_new_session()
                self._pick_jobs_to_run()
            self.base_dir = os.path.join(
                os.getenv(
                    'XDG_DATA_HOME', os.path.expanduser("~/.local/share/")),
                "checkbox-ng")
            if 'submission_files' in self.launcher.stock_reports:
                print("Reports will be saved to: {}".format(self.base_dir))
            self._run_jobs(self.ctx.sa.get_dynamic_todo_list())
            if self.is_interactive:
                while True:
                    if not self._maybe_rerun_jobs():
                        break
            self._export_results()
            ctx.sa.finalize_session()
            return 0 if ctx.sa.get_summary()['fail'] == 0 else 1
        except KeyboardInterrupt:
            return 1

    @property
    def is_interactive(self):
        """
        Flag indicating that this is an interactive invocation.

        We can then interact with the user when we encounter OUTCOME_UNDECIDED.
        """
        return (self.launcher.ui_type == 'interactive' and
            sys.stdin.isatty() and sys.stdout.isatty())

    def _configure_restart(self, ctx):
        if SA_RESTARTABLE not in self.get_sa_api_flags():
            return
        if self.launcher.restart_strategy:
            try:
                cls = get_strategy_by_name(
                    self.launcher.restart_strategy)
                kwargs = copy.deepcopy(self.launcher.restart)
                # [restart] section has the kwargs for the strategy initializer
                # and the 'strategy' which is not one, let's pop it
                kwargs.pop('strategy')
                strategy = cls(**kwargs)
                ctx.sa.use_alternate_restart_strategy(strategy)

            except KeyError:
                _logger.warning(_('Unknown restart strategy: %s', (
                    self.launcher.restart_strategy)))
                _logger.warning(_(
                    'Using automatically detected restart strategy'))
                try:
                    strategy = detect_restart_strategy()
                except LookupError as exc:
                    _logger.warning(exc)
                    _logger.warning(_('Automatic restart disabled!'))
                    strategy = None
        else:
            strategy = detect_restart_strategy()
        if strategy:
            ctx.sa.configure_application_restart(
                lambda session_id: [
                    ' '.join([
                        os.path.abspath(__file__),
                        os.path.abspath(ctx.args.launcher),
                        "--resume", session_id])
                ])

    def _maybe_resume_session(self):
        resume_candidates = list(self.ctx.sa.get_resumable_sessions())
        if self.ctx.args.session_id:
            requested_sessions = [s for s in resume_candidates if (
                s.id == self.ctx.args.session_id)]
            if requested_sessions:
                # session_ids are unique, so there should be only 1
                self._resume_session(requested_sessions[0])
                return True
            else:
                raise RuntimeError("Requested session is not resumable!")
        elif self.is_interactive:
            print(self.C.header(_("Resume Incomplete Session")))
            print(ngettext(
                "There is {0} incomplete session that might be resumed",
                "There are {0} incomplete sessions that might be resumed",
                len(resume_candidates)
            ).format(len(resume_candidates)))
            return self._run_resume_ui_loop(resume_candidates)
        else:
            return False

    def _run_resume_ui_loop(self, resume_candidates):
        for candidate in resume_candidates:
            cmd = self._pick_action_cmd([
                Action('r', _("resume this session"), 'resume'),
                Action('n', _("next session"), 'next'),
                Action('c', _("create new session"), 'create'),
                Action('d', _("delete old sessions"), 'delete'),
            ], _("Do you want to resume session {0!a}?").format(candidate.id))
            if cmd == 'next':
                continue
            elif cmd == 'create' or cmd is None:
                return False
            elif cmd == 'resume':
                self._resume_session(candidate)
                return True
            elif cmd == 'delete':
                ids = [candidate.id for candidate in resume_candidates]
                self._delete_old_sessions(ids)
                return False

    def _resume_session(self, session):
        metadata = self.ctx.sa.resume_session(session.id)
        app_blob = json.loads(metadata.app_blob.decode("UTF-8"))
        test_plan_id = app_blob['testplan_id']
        last_job = metadata.running_job_name
        self.ctx.sa.select_test_plan(test_plan_id)
        self.ctx.sa.bootstrap()
        # If we resumed maybe not rerun the same, probably broken job
        self._handle_last_job_after_resume(last_job)

    def _start_new_session(self):
        print(_("Preparing..."))
        title = self.launcher.app_id
        if self.ctx.args.title:
            title = self.ctx.args.title
        elif self.ctx.args.launcher:
            title = os.path.basename(self.ctx.args.launcher)
        if self.launcher.app_version:
            title += ' {}'.format(self.launcher.app_version)
        self.ctx.sa.start_new_session(title)
        if self.launcher.test_plan_forced:
            tp_id = self.launcher.test_plan_default_selection
        elif not self.is_interactive:
            # XXX: this maybe somewhat redundant with validation
            _logger.error(_(
                'Non-interactive session without test plan specified in the '
                'launcher!'))
            raise SystemExit(1)
        else:
            tp_id = self._interactively_pick_test_plan()
            if tp_id is None:
                raise SystemExit(_("No test plan selected."))
        self.ctx.sa.select_test_plan(tp_id)
        self.ctx.sa.update_app_blob(json.dumps(
            {'testplan_id': tp_id, }).encode("UTF-8"))
        self.ctx.sa.bootstrap()

    def _delete_old_sessions(self, ids):
        completed_ids = [s[0] for s in self.ctx.sa.get_old_sessions()]
        self.ctx.sa.delete_sessions(completed_ids + ids)

    def _interactively_pick_test_plan(self):
        test_plan_ids = self.ctx.sa.get_test_plans()
        filtered_tp_ids = set()
        for filter in self.launcher.test_plan_filters:
            filtered_tp_ids.update(fnmatch.filter(test_plan_ids, filter))
        filtered_tp_ids = list(filtered_tp_ids)
        filtered_tp_ids.sort(
            key=lambda tp_id: self.ctx.sa.get_test_plan(tp_id).name)
        test_plan_names = [self.ctx.sa.get_test_plan(tp_id).name for tp_id in
                           filtered_tp_ids]
        preselected_index = None
        if self.launcher.test_plan_default_selection:
            try:
                preselected_index = test_plan_names.index(
                    self.ctx.sa.get_test_plan(
                        self.launcher.test_plan_default_selection).name)
            except KeyError:
                _logger.warning(_('%s test plan not found'),
                                self.launcher.test_plan_default_selection)
                preselected_index = None
        try:
            selected_index = test_plan_browser(
                _("Select test plan"), test_plan_names, preselected_index)
            return filtered_tp_ids[selected_index]
        except (IndexError, TypeError):
            return None

    def _pick_jobs_to_run(self):
        if self.launcher.test_selection_forced:
            # by default all tests are selected; so we're done here
            return
        job_list = [self.ctx.sa.get_job(job_id) for job_id in
                    self.ctx.sa.get_static_todo_list()]
        wanted_set = CategoryBrowser(
            _("Choose tests to run on your system:"), self.ctx.sa).run()
        # NOTE: tree.selection is correct but ordered badly. To retain
        # the original ordering we should just treat it as a mask and
        # use it to filter jobs from get_static_todo_list.
        job_id_list = [job_id for job_id in self.ctx.sa.get_static_todo_list()
                       if job_id in wanted_set]
        self.ctx.sa.use_alternate_selection(job_id_list)

    def _handle_last_job_after_resume(self, last_job):
        if last_job is None:
            return
        print(_("Previous session run tried to execute job: {}").format(
            last_job))
        cmd = self._pick_action_cmd([
            Action('s', _("skip that job"), 'skip'),
            Action('p', _("mark it as passed and continue"), 'pass'),
            Action('f', _("mark it as failed and continue"), 'fail'),
            Action('r', _("run it again"), 'run'),
        ], _("What do you want to do with that job?"))
        if cmd == 'skip' or cmd is None:
            result = MemoryJobResult({
                'outcome': IJobResult.OUTCOME_SKIP,
                'comments': _("Skipped after resuming execution")
            })
        elif cmd == 'pass':
            result = MemoryJobResult({
                'outcome': IJobResult.OUTCOME_PASS,
                'comments': _("Passed after resuming execution")
            })
        elif cmd == 'fail':
            result = MemoryJobResult({
                'outcome': IJobResult.OUTCOME_FAIL,
                'comments': _("Failed after resuming execution")
            })
        elif cmd == 'run':
            result = None
        if result:
            self.ctx.sa.use_job_result(last_job, result)

    def _maybe_rerun_jobs(self):
        # create a list of jobs that qualify for rerunning
        rerun_candidates = self._get_rerun_candidates()
        # bail-out early if no job qualifies for rerunning
        if not rerun_candidates:
            return False
<<<<<<< HEAD
        tree = SelectableJobTreeNode.create_rerun_tree(self.ctx.sa,
                                                        rerun_candidates)
        # nothing to select in root node and categories - bailing out
        if not tree.jobs and not tree._categories:
            return False
        # deselect all by default
        tree.set_descendants_state(False)
        self.ctx.display.run(ShowRerun(tree, _("Select jobs to re-run")))
        wanted_set = frozenset(tree.selection)
=======
        wanted_set = ReRunBrowser(
            _("Select jobs to re-run"), self.ctx.sa, rerun_candidates).run()
>>>>>>> 99e53f42
        if not wanted_set:
            # nothing selected - nothing to run
            return False
        rerun_candidates = []
        # include resource jobs that selected jobs depend on
        resources_to_rerun = []
        for job_id in wanted_set:
            job_state = self.ctx.sa.get_job_state(job_id)
            for inhibitor in job_state.readiness_inhibitor_list:
                if inhibitor.cause == InhibitionCause.FAILED_DEP:
                    resources_to_rerun.append(inhibitor.related_job.id)
        # reset outcome of jobs that are selected for re-running
        for job_id in list(wanted_set) + resources_to_rerun:
            self.ctx.sa.get_job_state(job_id).result = MemoryJobResult({})
            rerun_candidates.append(job_id)
        self._run_jobs(rerun_candidates)
        return True

    def _get_rerun_candidates(self):
        """Get all the tests that might be selected for rerunning."""
        def rerun_predicate(job_state):
            return job_state.result.outcome in (
                IJobResult.OUTCOME_FAIL, IJobResult.OUTCOME_CRASH,
                IJobResult.OUTCOME_SKIP)
        rerun_candidates = []
        todo_list = self.ctx.sa.get_static_todo_list()
        job_states = {job_id: self.ctx.sa.get_job_state(job_id) for job_id
                      in todo_list}
        for job_id, job_state in job_states.items():
            if rerun_predicate(job_state):
                rerun_candidates.append(self.ctx.sa.get_job(job_id))
        return rerun_candidates

    def _prepare_stock_report(self, report):
        # this is purposefully not using pythonic dict-keying for better
        # readability
        if not self.launcher.transports:
            self.launcher.transports = dict()
        if not self.launcher.exporters:
            self.launcher.exporters = dict()
        if not self.launcher.reports:
            self.launcher.reports = dict()
        if report == 'text':
            self.launcher.exporters['text'] = {
                'unit': '2013.com.canonical.plainbox::text'}
            self.launcher.transports['stdout'] = {
                'type': 'stream', 'stream': 'stdout'}
            # '1_' prefix ensures ordering amongst other stock reports. This
            # report name does not appear anywhere (because of forced: yes)
            self.launcher.reports['1_text_to_screen'] = {
                'transport': 'stdout', 'exporter': 'text', 'forced': 'yes'}
        elif report == 'certification':
            self.launcher.exporters['hexr'] = {
                'unit': '2013.com.canonical.plainbox::hexr'}
            self.launcher.transports['c3'] = {
                'type': 'certification',
                'secure_id': self.launcher.transports.get('c3', {}).get(
                    'secure_id', None)}
            self.launcher.reports['upload to certification'] = {
                'transport': 'c3', 'exporter': 'hexr'}
        elif report == 'certification-staging':
            self.launcher.exporters['hexr'] = {
                'unit': '2013.com.canonical.plainbox::hexr'}
            self.launcher.transports['c3-staging'] = {
                'type': 'certification',
                'secure_id': self.launcher.transports.get('c3', {}).get(
                    'secure_id', None),
                'staging': 'yes'}
            self.launcher.reports['upload to certification-staging'] = {
                'transport': 'c3-staging', 'exporter': 'hexr'}
        elif report == 'submission_files':
            # LP:1585326 maintain isoformat but removing ':' chars that cause
            # issues when copying files.
            isoformat = "%Y-%m-%dT%H.%M.%S.%f"
            timestamp = datetime.datetime.utcnow().strftime(isoformat)
            if not os.path.exists(self.base_dir):
                os.makedirs(self.base_dir)
            for exporter, file_ext in [('hexr', '.xml'), ('html', '.html'),
                                       ('junit', '.junit.xml'),
                                       ('xlsx', '.xlsx'), ('tar', '.tar.xz')]:
                path = os.path.join(self.base_dir, ''.join(
                    ['submission_', timestamp, file_ext]))
                self.launcher.transports['{}_file'.format(exporter)] = {
                    'type': 'file',
                    'path': path}
                if exporter not in self.launcher.exporters:
                    self.launcher.exporters[exporter] = {
                        'unit': '2013.com.canonical.plainbox::{}'.format(
                            exporter)}
                self.launcher.reports['2_{}_file'.format(exporter)] = {
                    'transport': '{}_file'.format(exporter),
                    'exporter': '{}'.format(exporter),
                    'forced': 'yes'
                }

    def _prepare_transports(self):
        self._available_transports = get_all_transports()
        self.transports = dict()

    def _create_transport(self, transport):
        if transport in self.transports:
            return
        # depending on the type of transport we need to pick variable that
        # serves as the 'where' param for the transport. In case of
        # certification site the URL is supplied here
        tr_type = self.launcher.transports[transport]['type']
        if tr_type not in self._available_transports:
            _logger.error(_("Unrecognized type '%s' of transport '%s'"),
                          tr_type, transport)
            raise SystemExit(1)
        cls = self._available_transports[tr_type]
        if tr_type == 'file':
            self.transports[transport] = cls(
                self.launcher.transports[transport]['path'])
        elif tr_type == 'stream':
            self.transports[transport] = cls(
                self.launcher.transports[transport]['stream'])
        elif tr_type == 'certification':
            if self.launcher.transports[transport].get('staging', False):
                url = ('https://certification.staging.canonical.com/'
                       'submissions/submit/')
            else:
                url = ('https://certification.canonical.com/'
                       'submissions/submit/')
            secure_id = self.launcher.transports[transport].get(
                'secure_id', None)
            if not secure_id and self.is_interactive:
                secure_id = input(self.C.BLUE(_('Enter secure-id:')))
            if secure_id:
                options = "secure_id={}".format(secure_id)
            else:
                options = ""
            self.transports[transport] = cls(url, options)
        elif tr_type == 'submission-service':
            secure_id = self.launcher.transports[transport].get(
                'secure_id', None)
            if not secure_id and self.is_interactive:
                secure_id = input(self.C.BLUE(_('Enter secure-id:')))
            if secure_id:
                options = "secure_id={}".format(secure_id)
            else:
                options = ""
            if self.launcher.transports[transport].get('staging', False):
                url = ('https://submission.staging.canonical.com/'
                       '1.0/submission/hardware/{}'.format(secure_id))
            else:
                url = ('https://submission.canonical.com/'
                       '1.0/submission/hardware/{}'.format(secure_id))
            self.transports[transport] = cls(url, options)

    def _export_results(self):
        for report in self.launcher.stock_reports:
            # skip stock c3 report if secure_id is not given from config files
            # or launchers, and the UI is non-interactive (silent)
            if (report in ['certification', 'certification-staging'] and
                    'c3' not in self.launcher.transports and
                    self.is_interactive == False):
                continue
            self._prepare_stock_report(report)
        # reports are stored in an ordinary dict(), so sorting them ensures
        # the same order of submitting them between runs, and if they
        # share common prefix, they are next to each other
        for name, params in sorted(self.launcher.reports.items()):
            if self.is_interactive and not params.get('forced', False):
                message = _("Do you want to submit '{}' report?").format(name)
                cmd = self._pick_action_cmd([
                    Action('y', _("yes"), 'y'),
                    Action('n', _("no"), 'n')
                ], message)
            else:
                cmd = 'y'
            if cmd == 'n':
                continue
            exporter_id = self.launcher.exporters[params['exporter']]['unit']
            done_sending = False
            while not done_sending:
                try:
                    self._create_transport(params['transport'])
                    transport = self.transports[params['transport']]
                    result = self.ctx.sa.export_to_transport(
                        exporter_id, transport)
                    if result and 'url' in result:
                        print(result['url'])
                except TransportError as exc:
                    _logger.warning(
                        _("Problem occured when submitting %s report: %s"),
                        name, exc)
                    if self._retry_dialog():
                        # let's remove current transport, so in next
                        # iteration it will be "rebuilt", so if some parts
                        # were user-provided, checkbox will ask for them
                        # again
                        self.transports.pop(params['transport'])
                        continue
                except InvalidSecureIDError:
                    _logger.warning(_("Invalid secure_id"))
                    if self._retry_dialog():
                        self.launcher.transports['c3'].pop('secure_id')
                        continue
                done_sending = True

    def _retry_dialog(self):
        if self.is_interactive:
            message = _("Do you want to retry?")
            cmd = self._pick_action_cmd([
                Action('y', _("yes"), 'y'),
                Action('n', _("no"), 'n')
            ], message)
            if cmd == 'y':
                return True
        return False

    def _get_ui_for_job(self, job):
        class CheckboxUI(NormalUI):
            def considering_job(self, job, job_state):
                pass
        show_out = True
        if self.launcher.output == 'hide-resource-and-attachment':
            if job.plugin in ('local', 'resource', 'attachment'):
                show_out = False
        elif self.launcher.output in ['hide', 'hide-automated']:
            if job.plugin in ('shell', 'local', 'resource', 'attachment'):
                show_out = False
        if 'suppress-output' in job.get_flag_set():
            show_out = False
        if 'use-chunked-io' in job.get_flag_set():
            show_out = True
        if self.ctx.args.dont_suppress_output:
            show_out = True
        return CheckboxUI(self.C.c, show_cmd_output=show_out)

    def register_arguments(self, parser):
        parser.add_argument(
            'launcher', metavar=_('LAUNCHER'), nargs='?',
            help=_('launcher definition file to use'))
        parser.add_argument(
            '--resume', dest='session_id', metavar='SESSION_ID',
            help=SUPPRESS)
        parser.add_argument(
            '--verify', action='store_true',
            help=_('only validate the launcher'))
        parser.add_argument(
            '--title', action='store', metavar='SESSION_NAME',
            help=_('title of the session to use'))
        parser.add_argument(
            '--dont-suppress-output', action='store_true', default=False,
            help=_('Absolutely always show command output'))
        # the next to options are and should be exact copies of what the
        # top-level command offers - this is here so when someone launches
        # checkbox-cli through launcher, they have those options available
        parser.add_argument('-v', '--verbose', action='store_true', help=_(
            'print more logging from checkbox'))
        parser.add_argument('--debug', action='store_true', help=_(
            'print debug messages from checkbox'))



class CheckboxUI(NormalUI):

    def considering_job(self, job, job_state):
        pass


class Run(Command, MainLoopStage):
    name = 'run'

    def register_arguments(self, parser):
        parser.add_argument(
            'PATTERN', nargs="*",
            help=_("run jobs matching the given regular expression"))
        parser.add_argument(
            '--non-interactive', action='store_true',
            help=_("skip tests that require interactivity"))
        parser.add_argument(
            '-f', '--output-format',
            default='2013.com.canonical.plainbox::text',
            metavar=_('FORMAT'),
            help=_('save test results in the specified FORMAT'
                   ' (pass ? for a list of choices)'))
        parser.add_argument(
            '-p', '--output-options', default='',
            metavar=_('OPTIONS'),
            help=_('comma-separated list of options for the export mechanism'
                   ' (pass ? for a list of choices)'))
        parser.add_argument(
            '-o', '--output-file', default='-',
            metavar=_('FILE'),# type=FileType("wb"),
            help=_('save test results to the specified FILE'
                   ' (or to stdout if FILE is -)'))
        parser.add_argument(
            '-t', '--transport',
            metavar=_('TRANSPORT'),
                choices=[_('?')] + list(get_all_transports().keys()),
            help=_('use TRANSPORT to send results somewhere'
                   ' (pass ? for a list of choices)'))
        parser.add_argument(
            '--transport-where',
            metavar=_('WHERE'),
            help=_('where to send data using the selected transport'))
        parser.add_argument(
            '--transport-options',
            metavar=_('OPTIONS'),
            help=_('comma-separated list of key-value options (k=v) to '
                   'be passed to the transport'))

    @property
    def C(self):
        return self._C

    @property
    def sa(self):
        return self.ctx.sa

    @property
    def is_interactive(self):
        """
        Flag indicating that this is an interactive invocation.

        We can then interact with the user when we encounter OUTCOME_UNDECIDED.
        """
        return (sys.stdin.isatty() and sys.stdout.isatty() and not
                self.ctx.args.non_interactive)

    def invoked(self, ctx):
        self._C = Colorizer()
        self.ctx = ctx
        self.sa.select_providers('*')
        self.sa.start_new_session('checkbox-run')
        tps = self.sa.get_test_plans()
        self._configure_report()
        selection = ctx.args.PATTERN
        if len(selection) == 1 and selection[0] in tps:
            self.just_run_test_plan(selection[0])
        else:
            self.run_matching_jobs(selection)
        self.sa.finalize_session()
        self._print_results()
        return 0 if self.sa.get_summary()['fail'] == 0 else 1

    def just_run_test_plan(self, tp_id):
        self.sa.select_test_plan(tp_id)
        self.sa.bootstrap()
        print(self.C.header(_("Running Selected Test Plan")))
        self._run_jobs(self.sa.get_dynamic_todo_list())

    def run_matching_jobs(self, patterns):
        # XXX: SessionAssistant doesn't allow running hand-picked list of jobs
        # this is why this method touches SA's internal to manipulate state, so
        # those jobs may be run
        qualifiers = []
        for pattern in patterns:
            qualifiers.append(FieldQualifier('id', PatternMatcher(
                '^{}$'.format(pattern)), Origin('args')))
        jobs = select_jobs(self.sa._context.state.job_list, qualifiers)
        self.sa._context.state.update_desired_job_list(jobs)
        UsageExpectation.of(self.sa).allowed_calls = (
            self.sa._get_allowed_calls_in_normal_state())
        print(self.C.header(_("Running Selected Jobs")))
        self._run_jobs(self.sa.get_dynamic_todo_list())

    def _configure_report(self):
        """Configure transport and exporter."""
        if self.ctx.args.output_format == '?':
            print_objs('exporter')
            raise SystemExit(0)
        if self.ctx.args.transport == '?':
            print(', '.join(get_all_transports()))
            raise SystemExit(0)
        if not self.ctx.args.transport:
            if self.ctx.args.transport_where:
                _logger.error(_(
                    "--transport-where is useless without --transport"))
                raise SystemExit(1)
            if self.ctx.args.transport_options:
                _logger.error(_(
                    "--transport-options is useless without --transport"))
                raise SystemExit(1)
            if self.ctx.args.output_file != '-':
                self.transport = 'file'
                self.transport_where = self.ctx.args.output_file
                self.transport_options = ''
            else:
                self.transport = 'stream'
                self.transport_where = 'stdout'
                self.transport_options = ''
        else:
            if self.ctx.args.transport not in get_all_transports():
                _logger.error("The selected transport %r is not available",
                             self.ctx.args.transport)
                raise SystemExit(1)
            self.transport = self.ctx.args.transport
            self.transport_where = self.ctx.args.transport_where
            self.transport_options = self.ctx.args.transport_options
        self.exporter = self.ctx.args.output_format
        self.exporter_opts = self.ctx.args.output_options


    def _print_results(self):
        all_transports = get_all_transports()
        transport = get_all_transports()[self.transport](
            self.transport_where, self.transport_options)
        print(self.C.header(_("Results")))
        if self.transport == 'file':
            print(_("Saving results to {}").format(self.transport_where))
        elif self.transport == 'certification':
            print(_("Sending results to {}").format(self.transport_where))
        self.sa.export_to_transport(
            self.exporter, transport, self.exporter_opts)


class List(Command):
    name = 'list'

    def register_arguments(self, parser):
        parser.add_argument(
            'GROUP', nargs='?',
            help=_("list objects from the specified group"))
        parser.add_argument(
            '-a', '--attrs', default=False, action="store_true",
            help=_("show object attributes"))
        parser.add_argument(
            '-f', '--format', default='id: {id}\n{tr_summary}\n', type=str,
            help=_(("output format, as passed to print function. "
                "Use '?' to list possible values")))

    def invoked(self, ctx):
        if ctx.args.GROUP == 'all-jobs':
            if ctx.args.attrs:
                print_objs('job', True)
                filter_fun = lambda u: u.attrs['template_unit'] == 'job'
                print_objs('template', True, filter_fun)
            jobs = get_all_jobs()
            if ctx.args.format == '?':
                all_keys = set()
                for job in jobs:
                    all_keys.update(job.keys())
                print(list(all_keys))
                return
            for job in jobs:
                unescaped = ctx.args.format.replace(
                    '\\n', '\n').replace('\\t', '\t')
                class DefaultKeyedDict(defaultdict):
                    def __missing__(self, key):
                        return _('<missing {}>').format(key)
                # formatters are allowed to use special field 'unit_type' so
                # let's add it to the job representation
                assert 'unit_type' not in job.keys()
                if job.get('template_unit') == 'job':
                    job['unit_type'] = 'template_job'
                else:
                    job['unit_type'] = 'job'
                print(unescaped.format(**DefaultKeyedDict(None, job)), end='')
            return
        if ctx.args.format:
            print(_("--format applies only to 'all-jobs' group.  Ignoring..."))
        print_objs(ctx.args.GROUP, ctx.args.attrs)

class ListBootstrapped(Command):
    name = 'list-bootstrapped'

    @property
    def sa(self):
        return self.ctx.sa

    def register_arguments(self, parser):
        parser.add_argument(
            'TEST_PLAN',
            help=_("test-plan id to bootstrap"))
        parser.add_argument(
            '--partial', default=False, action="store_true",
            help=_("print only partial id"))

    def invoked(self, ctx):
        self.ctx = ctx
        self.sa.select_providers('*')
        self.sa.start_new_session('checkbox-listing-ephemeral')
        tps = self.sa.get_test_plans()
        if ctx.args.TEST_PLAN not in tps:
            raise SystemExit('Test plan not found')
        self.sa.select_test_plan(ctx.args.TEST_PLAN)
        self.sa.bootstrap()
        for job_id in self.sa.get_static_todo_list():
            if ctx.args.partial:
                print(self.sa.get_job(job_id).partial_id)
            else:
                print(job_id)


def get_all_jobs():
    root = Explorer(get_providers()).get_object_tree()
    def get_jobs(obj):
        jobs = []
        if obj.group == 'job':
            jobs.append(obj.attrs)
        elif obj.group == 'template' and obj.attrs['template_unit'] == 'job':
            jobs.append(obj.attrs)
        for child in obj.children:
            jobs += get_jobs(child)
        return jobs
    return sorted(get_jobs(root),key=operator.itemgetter('id'))


def print_objs(group, show_attrs=False, filter_fun=None):
    obj = Explorer(get_providers()).get_object_tree()
    indent = ""
    def _show(obj, indent):
        if group is None or obj.group == group:
            # object must satisfy filter_fun (if supplied) to be printed
            if filter_fun and not filter_fun(obj):
                return
            # Display the object name and group
            print("{}{} {!r}".format(indent, obj.group, obj.name))
            indent += "  "
            if show_attrs:
                for key, value in obj.attrs.items():
                    print("{}{:15}: {!r}".format(indent, key, value))
        if obj.children:
            if group is None:
                print("{}{}".format(indent, _("children")))
                indent += "  "
            for child in obj.children:
                _show(child, indent)

    _show(obj, "")<|MERGE_RESOLUTION|>--- conflicted
+++ resolved
@@ -378,20 +378,8 @@
         # bail-out early if no job qualifies for rerunning
         if not rerun_candidates:
             return False
-<<<<<<< HEAD
-        tree = SelectableJobTreeNode.create_rerun_tree(self.ctx.sa,
-                                                        rerun_candidates)
-        # nothing to select in root node and categories - bailing out
-        if not tree.jobs and not tree._categories:
-            return False
-        # deselect all by default
-        tree.set_descendants_state(False)
-        self.ctx.display.run(ShowRerun(tree, _("Select jobs to re-run")))
-        wanted_set = frozenset(tree.selection)
-=======
         wanted_set = ReRunBrowser(
             _("Select jobs to re-run"), self.ctx.sa, rerun_candidates).run()
->>>>>>> 99e53f42
         if not wanted_set:
             # nothing selected - nothing to run
             return False
