Source: checkbox-ng
Section: utils
Priority: optional
Maintainer: Checkbox Developers <checkbox-dev@lists.launchpad.net> 
Uploaders: Sylvain Pineau <sylvain.pineau@canonical.com>,
           Zygmunt Krynicki <zygmunt.krynicki@canonical.com>,
           Debian Python Modules Team <python-modules-team@lists.alioth.debian.org>
Build-Depends:
 debhelper (>= 9),
 dh-python,
 python3-all,
 python3-checkbox-support (>= 0.2),
 python3-dbus,
 python3-docutils,
 python3-gi,
 python3-plainbox (>= 0.5.3),
 python3-requests (>= 1.0),
 python3-setuptools,
 python3-sphinx,
Standards-Version: 3.9.5
X-Python3-Version: >= 3.2
Vcs-Svn: svn://anonscm.debian.org/python-modules/packages/checkbox-ng/trunk/
Vcs-Browser: http://anonscm.debian.org/viewvc/python-modules/packages/checkbox-ng/trunk/
Homepage: http://launchpad.net/checkbox

Package: checkbox-ng
Architecture: all
Depends: python3-checkbox-ng (= ${binary:Version}), ${misc:Depends}, ${python3:Depends}
Replaces: checkbox (<< 0.17.6-0ubuntu1)
Breaks: checkbox (<< 0.17.6-0ubuntu1)
Description: PlainBox based test runner
 CheckBoxNG is a hardware testing tool useful for certifying laptops,
 desktops and servers. It is a new version of CheckBox that is built
 directly on top of PlainBox. CheckBoxNG replaces CheckBox, where applicable.
 .
 This package contains the CheckBox command line tool

Package: checkbox-ng-service
Architecture: all
Depends: checkbox-ng (= ${binary:Version}), python3-dbus, python3-gi, ${misc:Depends}
Description: CheckBox D-Bus service
 CheckBoxNG is a hardware testing tool useful for certifying laptops,
 desktops and servers. It is a new version of CheckBox that is built
 directly on top of PlainBox. CheckBoxNG replaces CheckBox, where applicable.
 .
 File(s) needed for auto-starting CheckBox D-Bus service on demand.

Package: python3-checkbox-ng
Architecture: all
<<<<<<< HEAD
Depends: python3-plainbox (>= 0.5.3),
         python3-requests (>= 1.0),
         ${misc:Depends},
         ${python3:Depends}
=======
Depends:
 python3-plainbox (>= 0.5.3),
 python3-requests (>= 1.0),
 ${misc:Depends},
 ${python3:Depends}
>>>>>>> b3cca72b
Description: PlainBox based test runner (Python 3 library)
 CheckBoxNG is a hardware testing tool useful for certifying laptops,
 desktops and servers. It is a new version of CheckBox that is built
 directly on top of PlainBox. CheckBoxNG replaces CheckBox, where applicable.
 .
 This package contains the checkbox-ng Python 3 library

Package: python3-checkbox-ng-doc
Architecture: all
Section: doc
Priority: extra
Depends:
 ${misc:Depends},
 ${sphinxdoc:Depends}
Description: PlainBox based test runner (documentation)
 CheckBoxNG is a hardware testing tool useful for certifying laptops,
 desktops and servers. It is a new version of CheckBox that is built
 directly on top of PlainBox. CheckBoxNG replaces CheckBox, where applicable.
 .
 This package contains the documentation for the checkbox-ng Python 3 library<|MERGE_RESOLUTION|>--- conflicted
+++ resolved
@@ -47,18 +47,11 @@
 
 Package: python3-checkbox-ng
 Architecture: all
-<<<<<<< HEAD
-Depends: python3-plainbox (>= 0.5.3),
-         python3-requests (>= 1.0),
-         ${misc:Depends},
-         ${python3:Depends}
-=======
 Depends:
  python3-plainbox (>= 0.5.3),
  python3-requests (>= 1.0),
  ${misc:Depends},
  ${python3:Depends}
->>>>>>> b3cca72b
 Description: PlainBox based test runner (Python 3 library)
  CheckBoxNG is a hardware testing tool useful for certifying laptops,
  desktops and servers. It is a new version of CheckBox that is built
