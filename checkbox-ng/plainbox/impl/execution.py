# encoding: utf-8
# This file is part of Checkbox.
#
# Copyright 2019 Canonical Ltd.
# Written by:
#   Maciej Kisielewski <maciej.kisielewski@canonical.com>
#
# Checkbox is free software: you can redistribute it and/or modify
# it under the terms of the GNU General Public License version 3,
# as published by the Free Software Foundation.
#
# Checkbox is distributed in the hope that it will be useful,
# but WITHOUT ANY WARRANTY; without even the implied warranty of
# MERCHANTABILITY or FITNESS FOR A PARTICULAR PURPOSE.  See the
# GNU General Public License for more details.
#
# You should have received a copy of the GNU General Public License
# along with Checkbox.  If not, see <http://www.gnu.org/licenses/>.
"""
Definition for UnifiedRunner class.
"""

import contextlib
import getpass
import gzip
import io
import logging
import os
import select
import shlex
import subprocess
import sys
import tempfile
import threading
import time
import shlex
import signal
import shutil

from plainbox.abc import IJobResult, IJobRunner
from plainbox.i18n import gettext as _
from plainbox.impl.color import Colorizer
from plainbox.impl.unit.job import supported_plugins
from plainbox.impl.unit.unit import on_ubuntucore
from plainbox.impl.result import (
    IOLogRecordWriter,
    JobResultBuilder,
    IOLogRecord,
)
from plainbox.impl.runner import (
    CommandOutputWriter,
    IOLogRecordGenerator,
    JobRunnerUIDelegate,
    slugify,
)
from plainbox.impl.jobcache import ResourceJobCache
from plainbox.impl.secure.sudo_broker import sudo_password_provider
from plainbox.impl.session.storage import WellKnownDirsHelper
from plainbox.vendor import extcmd
from plainbox.impl.unit.job import InvalidJob

logger = logging.getLogger("plainbox.unified")

try:
    join_cmd = shlex.join
except AttributeError:

    def join_cmd(args):
        return " ".join(shlex.quote(x) for x in args)


class UnifiedRunner(IJobRunner):
    """
    Class for handling running of jobs.

    Instance of this class should is responsible for creating proper
    environment for job's command can run in.
    """

    def __init__(
        self,
        session_id,
        provider_list,
        jobs_io_log_dir,
        command_io_delegate=None,
        dry_run=False,
        execution_ctrl_list=None,
        stdin=False,
        normal_user_provider=lambda: None,
        password_provider=sudo_password_provider.get_sudo_password,
        extra_env=None,
    ):
        self._session_id = session_id
        self._provider_list = provider_list
        if execution_ctrl_list is not None:
            logger.info("Using custom execution controllers is deprecated")
        self._jobs_io_log_dir = jobs_io_log_dir
        self._job_runner_ui_delegate = JobRunnerUIDelegate()
        self._command_io_delegate = command_io_delegate
        self._dry_run = dry_run
        self._resource_cache = ResourceJobCache()
        self._resource_cache.load()
        self._user_provider = normal_user_provider
        self._password_provider = password_provider
        self._stdin = stdin
        self._running_jobs_pid = None
        self._extra_env = extra_env

    def run_job(
        self, job, job_state, environ=None, ui=None, as_systemd_unit=False
    ):
        logger.info(_("Running %r"), job)
        self._job_runner_ui_delegate.ui = ui

        if isinstance(job, InvalidJob):
            self._job_runner_ui_delegate.on_begin("", dict())
            for error_line in job.error_lines:
                self._job_runner_ui_delegate.on_chunk(
                    "stderr", (error_line + "\n").encode("utf8")
                )
            self._job_runner_ui_delegate.on_end(1)
            return JobResultBuilder(
                outcome=IJobResult.OUTCOME_FAIL,
                return_code=1,
                io_log=[
                    IOLogRecord(
                        0, "stderr", "\n".join(job.error_lines).encode("utf8")
                    )
                ],
            ).get_result()

        if job.plugin not in supported_plugins:
            print(
                Colorizer().RED(
                    "Unsupported plugin type: {}".format(job.plugin)
                )
            )
            return JobResultBuilder(
                outcome=IJobResult.OUTCOME_SKIP,
                comments=_("Unsupported plugin type: {}".format(job.plugin)),
            ).get_result()

        # resource and attachment jobs are always run (even in dry runs)
        if self._dry_run and job.plugin not in ("resource", "attachment"):
            return JobResultBuilder(
                outcome=IJobResult.OUTCOME_SKIP,
                comments=_("Job skipped in dry-run mode"),
            ).get_result()

        # for cached resource jobs we get the result using cache
        # if it's not in the cache, ordinary "_run_command" will be run
        if job.plugin == "resource" and "cachable" in job.get_flag_set():
            from_cache, result = self._resource_cache.get(
                job.checksum,
                lambda: self._run_command(
                    job, environ, as_systemd_unit
                ).get_result(),
            )
            if from_cache:
                print(Colorizer().header(_("Using cached data!")))
                jrud = self._job_runner_ui_delegate
                jrud.on_begin("", dict())
                for io_log_entry in result.io_log:
                    jrud.on_chunk(io_log_entry.stream_name, io_log_entry.data)
                jrud.on_end(result.return_code)
            return result

        # manual jobs don't require running anything so we just return
        # the 'undecided' outcome
        if job.plugin == "manual":
            return JobResultBuilder(
                outcome=IJobResult.OUTCOME_UNDECIDED
            ).get_result()

        # all other kinds of jobs at this point need to run their command
        if not job.command:
            print(Colorizer().RED("No command to run!"))
            return JobResultBuilder(
                outcome=IJobResult.OUTCOME_FAIL,
                comments=_("No command to run!"),
            ).get_result()
        result_builder = self._run_command(job, environ, as_systemd_unit)

        # for user-interact-verify and user-verify jobs the operator chooses
        # the final outcome, so we need to reset the outcome to undecided
        # (from what command's return code would have set)
        if job.plugin in ("user-interact-verify", "user-verify"):
            result_builder.outcome = IJobResult.OUTCOME_UNDECIDED

        # by this point the result_builder should have all the info needed
        # to yield appropriate result
        return result_builder.get_result()

    def get_warm_up_sequence(self, job_list):
        # we no longer need a warm-up sequence
        # this is left here to conform to the interface
        return []

    def _run_command(self, job, environ, as_systemd_unit):
        start_time = time.time()
        slug = slugify(job.id)
        output_writer = CommandOutputWriter(
            stdout_path=os.path.join(
                self._jobs_io_log_dir, "{}.stdout".format(slug)
            ),
            stderr_path=os.path.join(
                self._jobs_io_log_dir, "{}.stderr".format(slug)
            ),
        )
        io_log_gen = IOLogRecordGenerator()
        log = os.path.join(self._jobs_io_log_dir, "{}.record.gz".format(slug))
        with gzip.open(log, mode="wb") as gzip_stream, io.TextIOWrapper(
            gzip_stream, encoding="UTF-8"
        ) as record_stream:
            writer = IOLogRecordWriter(record_stream)
            io_log_gen.on_new_record.connect(writer.write_record)
            delegate = extcmd.Chain(
                [
                    self._job_runner_ui_delegate,
                    io_log_gen,
                    self._command_io_delegate,
                    output_writer,
                ]
            )
            ecmd = extcmd.ExternalCommandWithDelegate(delegate)
            return_code = self.execute_job(
                job, environ, ecmd, self._stdin, as_systemd_unit
            )
            io_log_gen.on_new_record.disconnect(writer.write_record)
        if return_code == 0:
            outcome = IJobResult.OUTCOME_PASS
        elif return_code < 0:
            outcome = IJobResult.OUTCOME_CRASH
        else:
            outcome = IJobResult.OUTCOME_FAIL
        return JobResultBuilder(
            outcome=outcome,
            return_code=return_code,
            io_log_filename=log,
            execution_duration=time.time() - start_time,
        )

    def execute_job(
        self, job, environ, extcmd_popen, stdin=None, as_systemd_unit=False
    ):
        """
        Runs the 'command' section associated with the job.
        """
        target_user = job.user or self._user_provider()
        # the systemd unit always needs the user
        if target_user == getpass.getuser() and not as_systemd_unit:
            target_user = None

        def call(extcmd_popen, *args, **kwargs):
            """Handle low-level subprocess stuff."""
            is_alive = True
            # Notify that the process is about to start
            extcmd_popen._delegate.on_begin(args, kwargs)
            # Setup stdout/stderr redirection
            kwargs["stdout"] = subprocess.PIPE
            kwargs["stderr"] = subprocess.PIPE
            kwargs["start_new_session"] = True
            # Prepare stdio supply
            in_r, in_w = os.pipe()
            # first let's punch the password in
            # we need it only if the target user differs from the one that
            # started checkbox and when changing the user (sudo) requires
            # password
            if target_user and self._password_provider:
                password = self._password_provider()
                if password:
                    os.write(in_w, password + b"\n")

            def stdin_forwarder(stdin):
                """Forward data from one pipe to the other."""
                # use systems stdin if the stdin pipe wasn't provided
                stdin = stdin or sys.stdin
                try:
                    while is_alive:
                        if stdin in select.select([stdin], [], [], 0)[0]:
                            buf = stdin.readline()
                            if buf == "":
                                break
                            os.write(in_w, buf.encode(stdin.encoding))
                        else:
                            time.sleep(0.1)
                except BrokenPipeError:
                    pass
                os.close(in_w)

            forwarder_thread = threading.Thread(
                target=stdin_forwarder, args=(stdin,)
            )
            forwarder_thread.start()
            kwargs["stdin"] = in_r

            # Start the process
            proc = extcmd_popen._popen(*args, **kwargs)
            self._running_jobs_pid = proc.pid
            # Setup all worker threads. By now the pipes have been created and
            # proc.stdout/proc.stderr point to open pipe objects.
            stdout_reader = threading.Thread(
                target=extcmd_popen._read_stream, args=(proc.stdout, "stdout")
            )
            stderr_reader = threading.Thread(
                target=extcmd_popen._read_stream, args=(proc.stderr, "stderr")
            )
            queue_worker = threading.Thread(target=extcmd_popen._drain_queue)
            # Start all workers
            queue_worker.start()
            stdout_reader.start()
            stderr_reader.start()
            try:
                while True:
                    try:
                        proc.wait()
                        break
                    except KeyboardInterrupt:
                        is_alive = False

                        self.send_signal(signal.SIGKILL, target_user)
                        # And send a notification about this
                        extcmd_popen._delegate.on_interrupt()
            finally:
                self._running_jobs_pid = None
                # Wait until all worker threads shut down
                stdout_reader.join()
                proc.stdout.close()
                stderr_reader.join()
                proc.stderr.close()
                # Tell the queue worker to shut down
                extcmd_popen._queue.put(None)
                queue_worker.join()
                os.close(in_r)
                is_alive = False
                forwarder_thread.join()
            # Notify that the process has finished
            extcmd_popen._delegate.on_end(proc.returncode)
            return proc.returncode

        get_execution_command = get_execution_command_subshell
        if as_systemd_unit:
            get_execution_command = get_execution_command_systemd_unit
        # Setup the executable nest directory
        with self.configured_filesystem(job) as nest_dir:
            # Get the command and the environment.
            # of this execution controller
            cmd = get_execution_command(
                job,
                environ,
                self._session_id,
                nest_dir,
                target_user,
                self._extra_env,
            )
            env = get_execution_environment(
                job, environ, self._session_id, nest_dir
            )
            if self._user_provider():
                env["NORMAL_USER"] = self._user_provider()
            # Always set SYSTEMD_IGNORE_CHROOT
            # See https://bugs.launchpad.net/snapd/+bug/2003955
            env["SYSTEMD_IGNORE_CHROOT"] = "1"
            # run the command
<<<<<<< HEAD

            logger.debug(
                _("job[%(ID)s] executing %(CMD)r with env %(ENV)r"),
                {"ID": job.id, "CMD": cmd, "ENV": env},
=======
            logger.info(
                _("Starting job [%(ID)s] executing: %(CMD)r"),
                {"ID": job.id, "CMD": join_cmd(cmd)},
>>>>>>> 278c0697
            )
            if "preserve-cwd" in job.get_flag_set() or os.getenv("SNAP"):
                return_code = call(
                    extcmd_popen, cmd, stdin=subprocess.PIPE, env=env
                )
            else:
                with self.temporary_cwd(job) as cwd_dir:
                    return_code = call(
                        extcmd_popen,
                        cmd,
                        stdin=subprocess.PIPE,
                        env=env,
                        cwd=cwd_dir,
                    )
            logger.info("Finished job [{}]".format(job.id))
            if "noreturn" in job.get_flag_set():
                signal.pause()
            return return_code

    @contextlib.contextmanager
    def configured_filesystem(self, job):
        """
        Context manager for handling filesystem aspects of job execution.

        :param job:
            The JobDefinition to execute
        :returns:
            Pathname of the executable symlink nest directory.
        """
        # Create a nest for all the private executables needed for execution
        prefix = "nest-"
        suffix = ".{}".format(job.checksum)
        with tempfile.TemporaryDirectory(suffix, prefix) as nest_dir:
            os.chmod(nest_dir, 0o777)
            logger.debug(_("Symlink nest for executables: %s"), nest_dir)
            from plainbox.impl.ctrl import SymLinkNest

            nest = SymLinkNest(nest_dir)
            # Add all providers sharing namespace with the current job to PATH
            for provider in self._provider_list:
                if job.provider.namespace == provider.namespace:
                    nest.add_provider(provider)
            yield nest_dir

    @contextlib.contextmanager
    def temporary_cwd(self, job):
        """
        Context manager for handling temporary current working directory
        for a particular execution of a job definition command.

        :param job:
            The JobDefinition to execute
        :returns:
            Pathname of the new temporary directory
        """
        # Create a nest for all the private executables needed for execution
        prefix = "cwd-"
        suffix = ".{}".format(job.checksum)
        try:
            with tempfile.TemporaryDirectory(suffix, prefix) as cwd_dir:
                os.chmod(cwd_dir, 0o777)
                logger.debug(
                    _("Job temporary current working directory: %s"), cwd_dir
                )
                try:
                    yield cwd_dir
                finally:
                    if "has-leftovers" not in job.get_flag_set():
                        self._check_leftovers(cwd_dir, job)

        except PermissionError as exc:
            logger.warning(
                _("There was a problem with temporary cwd %s, %s"),
                cwd_dir,
                exc,
            )

    def _check_leftovers(self, cwd_dir, job):
        leftovers = []
        for dirpath, dirnames, filenames in os.walk(cwd_dir):
            if dirpath != cwd_dir:
                leftovers.append(dirpath)
            leftovers.extend(
                os.path.join(dirpath, filename) for filename in filenames
            )
        if leftovers:
            logger.warning(
                _(
                    "Job {0} created leftover filesystem artefacts"
                    " in its working directory"
                ).format(job.id)
            )
            for item in leftovers:
                logger.warning(
                    _("Leftover file/directory: %r"),
                    os.path.relpath(item, cwd_dir),
                )
            logger.warning(
                _(
                    "Please store desired files in $PLAINBOX_SESSION_SHARE"
                    " and use regular temporary files for everything else"
                )
            )

    def get_record_path_for_job(self, job):
        return os.path.join(
            self._jobs_io_log_dir, "{}.record.gz".format(slugify(job.id))
        )

    def send_signal(self, signal, target_user):
        if not self._running_jobs_pid:
            # this can happen because the kill command is issued
            # just as the job finishes
            logger.error("No job is currently running")
            return
        if not target_user:
            os.kill(self._running_jobs_pid, signal)
        else:
            # process used sudo, so sudo is needed to kill it
            in_r, in_w = os.pipe()
            os.write(in_w, self._password_provider() + b"\n")
            cmd = [
                "sudo",
                "--prompt",
                "",
                "--reset-timestamp",
                "--stdin",
                "--user",
                "root",
                "kill",
                "-s",
                str(signal),
                "-{}".format(self._running_jobs_pid),
            ]
            try:
                subprocess.check_call(cmd, stdin=in_r)
            except subprocess.CalledProcessError:
                logger.warning("Failed to kill process")


class FakeJobRunner(UnifiedRunner):
    """
    Fake runner for jobs.

    Special runner that creates fake resource objects.
    """

    def run_job(self, job, job_state, environ=None, ui=None):
        """
        Only one resouce object is created from this runner.
        Exception: 'graphics_card' resource job creates two objects to
        simulate hybrid graphics.
        """
        if job.plugin != "resource":
            return super().run_job(job, job_state, environ, ui)
        builder = JobResultBuilder()
        if job.partial_id == "graphics_card":
            builder.io_log = [
                (0, "stdout", b"a: b\n"),
                (1, "stdout", b"\n"),
                (2, "stdout", b"a: c\n"),
            ]
        else:
            builder.io_log = [(0, "stdout", b"a: b\n")]
        builder.outcome = "pass"
        builder.return_code = 0
        return builder.get_result()


def get_execution_environment(job, environ, session_id, nest_dir):
    """
    Get the environment required to execute the specified job:

    :param job:
        job definition with the command and environment definitions
    :param environ:
        A dictionary of environment variables which can be used to load missing
        environment definitions that apply to all jobs. It is used to provide
        values for missing environment variables that are required by the job
        (as expressed by the environ key in the job definition file).
    :param session_id:
        ID of the session that will be used to retrieve the location of session
        data
    :param nest_dir:
        A directory with a nest of symlinks to all executables required to
        execute the specified job. This argument may or may not be used,
        depending on how PATH is passed to the command (via environment or via
        the commant line)
    :return:
        dictionary with the environment to use.
    """
    # Get a proper environment
    env = dict(os.environ)
    if "reset-locale" in job.get_flag_set():
        # Use non-internationalized environment
        env["LANG"] = "C.UTF-8"
        if "LANGUAGE" in env:
            del env["LANGUAGE"]
        for name in list(env.keys()):
            if name.startswith("LC_"):
                del env[name]
    else:
        # Set the per-provider gettext domain and locale directory
        if job.provider.gettext_domain is not None:
            env["TEXTDOMAIN"] = env["PLAINBOX_PROVIDER_GETTEXT_DOMAIN"] = (
                job.provider.gettext_domain
            )
        if job.provider.locale_dir is not None:
            env["TEXTDOMAINDIR"] = env["PLAINBOX_PROVIDER_LOCALE_DIR"] = (
                job.provider.locale_dir
            )
        if os.getenv("SNAP") or os.getenv("SNAP_APP_PATH"):
            copy_vars = [
                "PYTHONHOME",
                "PYTHONUSERBASE",
                "LD_LIBRARY_PATH",
                "GI_TYPELIB_PATH",
                "PERL5LIB",
                "QT_PLUGIN_PATH",
                "QT_QPA_PLATFORM",
                "QT_QPA_PLATFORMTHEME",
                "QT_DEBUG_PLUGINS",
                "QML2_IMPORT_PATH",
            ]
            for key, value in env.items():
                if key in copy_vars or key.startswith("SNAP"):
                    env[key] = value
    # Use PATH that can lookup checkbox scripts
    if job.provider.extra_PYTHONPATH:
        env["PYTHONPATH"] = os.pathsep.join(
            job.provider.extra_PYTHONPATH
            + env.get("PYTHONPATH", "").split(os.pathsep)
        )
    # Inject nest_dir into PATH
    env["PATH"] = os.pathsep.join(
        [nest_dir]
        + env.get("PATH", "").split(os.pathsep)
        + job.provider.extra_PATH
    )
    if job.provider.extra_LD_LIBRARY_PATH:
        env["LD_LIBRARY_PATH"] = os.pathsep.join(
            env.get("LD_LIBRARY_PATH", "").split(os.pathsep)
            + job.provider.extra_LD_LIBRARY_PATH
        )
    # Add per-session shared state directory
    env["PLAINBOX_SESSION_SHARE"] = WellKnownDirsHelper.session_share(
        session_id
    )

    def set_if_not_none(envvar, source):
        """Update env if the source variable is not None"""
        if source is not None:
            env[envvar] = source

    set_if_not_none("PLAINBOX_PROVIDER_DATA", job.provider.data_dir)
    set_if_not_none("PLAINBOX_PROVIDER_UNITS", job.provider.units_dir)
    set_if_not_none("CHECKBOX_SHARE", job.provider.CHECKBOX_SHARE)
    # Inject additional variables that are requested in the config
    if environ is not None:
        for env_var in environ:
            # Don't override anything that is already present in the
            # current environment. This will allow users to customize
            # variables without editing any config files.
            if env_var in env:
                continue
            # The environ dict is populated from the environment section of the
            # config file. If it has a particular variable then copy it over.
            env[env_var] = environ[env_var]
    return env


def get_differential_execution_environment(
    job, environ, session_id, nest_dir, extra_env=None
):
    """
    Get the environment required to execute the specified job:

    :param job:
        job definition with the command and environment definitions
    :param environ:
        A dictionary of environment variables which can be used to load missing
        environment definitions that apply to all jobs. It is used to
        provide values for missing environment variables that are required
        by the job (as expressed by the environ key in the job definition
        file).
    :param session_id:
        ID of the session that will be used to retrieve the location of session
        data
    :param nest_dir:
        A directory with a nest of symlinks to all executables required to
        execute the specified job. This is simply passed to
        :meth:`get_execution_environment()` directly.
    :returns:
        Differential environment (see below).

    This implementation computes the desired environment (as it was
    computed in the base class) and then discards all of the environment
    variables that are identical in both sets. The exception are variables
    that are mentioned in
    :meth:`plainbox.impl.job.JobDefinition.get_environ_settings()` which
    are always retained.
    """
    base_env = os.environ
    target_env = get_execution_environment(job, environ, session_id, nest_dir)
    delta_env = {
        key: value
        for key, value in target_env.items()
        if key not in base_env
        or base_env[key] != value
        or key in job.get_environ_settings()
    }
    if "reset-locale" in job.get_flag_set():
        delta_env["LANG"] = "C.UTF-8"
        delta_env["LANGUAGE"] = ""
        delta_env["LC_ALL"] = "C.UTF-8"
    if extra_env:
        delta_env.update(extra_env())
    # Preserve the copy_vars variables + those prefixed with SNAP on Snappy
    if os.getenv("SNAP") or os.getenv("SNAP_APP_PATH"):
        copy_vars = [
            "PYTHONHOME",
            "PYTHONUSERBASE",
            "LD_LIBRARY_PATH",
            "GI_TYPELIB_PATH",
            "PROVIDERPATH",
            "PYTHONPATH",
            "PERL5LIB",
            "QT_PLUGIN_PATH",
            "QT_QPA_PLATFORM",
            "QT_QPA_PLATFORMTHEME",
            "QT_DEBUG_PLUGINS",
            "QML2_IMPORT_PATH",
        ]
        for key, value in base_env.items():
            if key in copy_vars or key.startswith("SNAP"):
                delta_env[key] = value
    return delta_env


def get_execution_command_subshell(
    job, environ, session_id, nest_dir, target_user=None, extra_env=None
):
    """
    Generate a command that if executed runs a Checkbox command section

    The command returned by this function spawns a shell with the proper
    environment for the target user and, on core, an unconfined confinement
    profile, which gives the new process an (almost) unconfined access to the
    system. Note that the resulting process spawned by this command is still a
    child of whatever executes it.
    """
    cmd = []
    if target_user:
        # we want sudo to:
        #   - have no prompt (--prompt '')
        #   - reset the timestamp, so it predictably asks for password
        #     (--reset-timestamp)
        #   - gets password as the first line of stdin (--stdin)
        #   - change the user to the target user (--user)
        cmd = [
            "sudo",
            "--prompt",
            "",
            "--reset-timestamp",
            "--stdin",
            "--user",
            target_user,
        ]
    cmd += ["env"]
    if target_user:
        env = get_differential_execution_environment(
            job, environ, session_id, nest_dir, extra_env
        )
    else:
        env = get_execution_environment(job, environ, session_id, nest_dir)
        if extra_env:
            env.update(extra_env())
    cmd += [
        "{key}={value}".format(key=key, value=value)
        for key, value in sorted(env.items())
    ]
    # Run the command unconfined on ubuntu core because of snap-confine fixes
    # related to https://ubuntu.com/security/CVE-2021-44731
    if on_ubuntucore():
        cmd += ["aa-exec", "-p", "unconfined"]
    cmd += [job.shell, "-c", job.command]
    return cmd


def get_execution_command_systemd_unit(
    job, environ, session_id, nest_dir, target_user, extra_env=None
):
    """
    Generates a command that if executed spawns a Checkbox command section as a
    oneshot systemd unit

    This is different from get_execution_command_subshell because the new job is
    executed not as a child process of Checkbox in the current slice, but as a
    new transient systemd unit in the appropriate slice for the user.
    """

    cmd = [
        "sudo",
        "--prompt",
        "",
        "--reset-timestamp",
        "--stdin",
        shutil.which("plz-run"),
        "-same-dir",
        "-g",
        target_user,
        "-u",
        target_user,
    ]
    if target_user != "root":
        cmd += ["-pam", "systemd-login"]
    env = get_differential_execution_environment(
        job, environ, session_id, nest_dir, extra_env
    )
    env_cmds = []
    env_cmds += [
        "{key}={value}".format(key=key, value=value)
        for key, value in sorted(env.items())
    ]
    if on_ubuntucore():
        # when in a core snap, we need the snap mount namespace to use anything
        # that was shared via a content interface
        snap_name = os.getenv("SNAP_NAME", "checkbox")
        cmd += [
            "sudo",
            shutil.which("nsenter"),
            "-m/run/snapd/ns/{}.mnt".format(snap_name),
            "sudo",
            "-u",
            target_user,
        ]
    cmd += ["env", *env_cmds, job.shell, "-c", job.command]
    return cmd<|MERGE_RESOLUTION|>--- conflicted
+++ resolved
@@ -362,16 +362,9 @@
             # See https://bugs.launchpad.net/snapd/+bug/2003955
             env["SYSTEMD_IGNORE_CHROOT"] = "1"
             # run the command
-<<<<<<< HEAD
-
-            logger.debug(
-                _("job[%(ID)s] executing %(CMD)r with env %(ENV)r"),
-                {"ID": job.id, "CMD": cmd, "ENV": env},
-=======
             logger.info(
                 _("Starting job [%(ID)s] executing: %(CMD)r"),
                 {"ID": job.id, "CMD": join_cmd(cmd)},
->>>>>>> 278c0697
             )
             if "preserve-cwd" in job.get_flag_set() or os.getenv("SNAP"):
                 return_code = call(
