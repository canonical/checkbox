--- conflicted
+++ resolved
@@ -98,11 +98,8 @@
     ce-oem-power-automated-by-pdu
     ce-oem-mipi-camera-automated
     ce-oem-graphics-automated
-<<<<<<< HEAD
     ce-oem-video-codec-automated
-=======
     ce-oem-rpmsg-automated
->>>>>>> e054a85d
 certification_status_overrides:
     apply blocker to .*
 
