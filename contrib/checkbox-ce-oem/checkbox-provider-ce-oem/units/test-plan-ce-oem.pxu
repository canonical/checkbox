# Copyright 2022 Canonical Ltd.
# All rights reserved.
#
# Test plans and (optionally) jobs unique to the Ubuntu Core and Classic devices.
#

id: ce-oem-full
unit: test plan
_name: CE-OEM - Full manual + automated OEMQA tests for Ubuntu Core and Classic
_description:
    Combined manual and automated test plans for Ubuntu Core and Classic devices.
include:
nested_part:
    ce-oem-manual
    ce-oem-automated
    after-suspend-ce-oem-manual
    after-suspend-ce-oem-automated
certification_status_overrides:
    apply blocker to .*

id: ce-oem-manual
unit: test plan
_name: CE-OEM - Manual only OEMQA tests for Ubuntu Core and Classic
_description:
    Ubuntu Core and Classic OEMQA test plan for the hardware. This test plan contains
    all of the tests that require manual control of device hardware
    or some other user input to complete.
estimated_duration: 3600
include:
nested_part:
    ce-oem-installation-info-manual
    ce-oem-cpu-manual
    ce-oem-button-manual
    ce-oem-thermal-manual
    ce-oem-gps-manual
    ce-oem-mtd-manual
    ce-oem-buzzer-manual
    ce-oem-audio-manual
    ce-oem-otg-manual
    ce-oem-rtc-manual
    ce-oem-eeprom-manual
    ce-oem-led-manual
    ce-oem-caam-manual
    ce-oem-crypto-manual
    ce-oem-touchscreen-evdev
    ce-oem-socketcan-manual
    com.canonical.certification::led-indicator-manual
    ce-oem-iio-sensors-manual
    ce-oem-digital-io-manual
    ce-oem-secure-boot-manual
certification_status_overrides:
    apply blocker to .*

id: ce-oem-automated
unit: test plan
_name: CE-OEM - Automated only OEMQA tests for Ubuntu Core and Classic
_description:
    Ubuntu Core and Classic OEMQA test plan for the hardware. This test plan contains
    all of the automated tests used to validate the device.
estimated_duration: 120
include:
nested_part:
    ce-oem-installation-info-automated
    ce-oem-dtb-automated
    ce-oem-cpu-automated
    ce-oem-button-automated
    ce-oem-ptp-automated
    ce-oem-thermal-automated
    ce-oem-gps-automated
    ce-oem-mtd-automated
    ce-oem-buzzer-automated
    ce-oem-audio-automated
    ce-oem-otg-automated
    ce-oem-rtc-automated
    before-suspend-ce-oem-serial-automated
    ce-oem-eeprom-automated
    ce-oem-led-automated
    ce-oem-accelerator-automated
    ce-oem-crypto-automated
    ce-oem-optee-automated
    ce-oem-socketcan-stress-automated
    ce-oem-ethernet-tcp-automated
    com.canonical.certification::eeprom-automated
    before-suspend-ce-oem-iio-sensors-automated
    ce-oem-digital-io-automated
    ce-oem-gpio-automated
    com.canonical.certification::rtc-automated
    com.canonical.certification::led-indicator-auto
    before-suspend-ce-oem-spi-automated
<<<<<<< HEAD
certification_status_overrides:
    apply blocker to .*
=======
    ce-oem-gadget-automated
>>>>>>> c9f8b038

id: after-suspend-ce-oem-manual
unit: test plan
_name: CE-OEM - Manual only OEMQA after suspend tests for Ubuntu Core and Classic
_description:
    Ubuntu Core and Classic OEMQA test plan for the hardware. This test plan contains
    all of the after suspend tests that require manual control of device hardware
    or some other user input to complete.
estimated_duration: 3600
include:
nested_part:
    after-suspend-ce-oem-cpu-manual
    after-suspend-ce-oem-button-manual
    after-suspend-ce-oem-thermal-manual
    after-suspend-ce-oem-gps-manual
    after-suspend-ce-oem-mtd-manual
    after-suspend-ce-oem-buzzer-manual
    after-suspend-ce-oem-audio-manual
    after-suspend-ce-oem-otg-manual
    after-suspend-ce-oem-rtc-manual
    after-suspend-ce-oem-eeprom-manual
    after-suspend-ce-oem-led-manual
    after-suspend-ce-oem-caam-manual
    after-suspend-ce-oem-crypto-manual
    after-suspend-ce-oem-touchscreen-evdev
    after-suspend-ce-oem-socketcan-manual
    com.canonical.certification::after-suspend-led-indicator-manual
    after-suspend-ce-oem-iio-sensors-manual
    after-suspend-ce-oem-digital-io-manual
certification_status_overrides:
    apply blocker to .*

id: after-suspend-ce-oem-automated
unit: test plan
_name: CE-OEM - Automated only OEMQA after suspend tests for Ubuntu Core and Classic
_description:
    Ubuntu Core and Classic OEMQA test plan for the hardware. This test plan contains
    all of the after suspend automated tests used to validate the device.
estimated_duration: 120
include:
nested_part:
    after-suspend-ce-oem-cpu-automated
    after-suspend-ce-oem-button-automated
    after-suspend-ce-oem-ptp-automated
    after-suspend-ce-oem-thermal-automated
    after-suspend-ce-oem-gps-automated
    after-suspend-ce-oem-mtd-automated
    after-suspend-ce-oem-buzzer-automated
    after-suspend-ce-oem-audio-automated
    after-suspend-ce-oem-otg-automated
    after-suspend-ce-oem-rtc-automated
    after-suspend-ce-oem-serial-automated
    after-suspend-ce-oem-eeprom-automated
    after-suspend-ce-oem-led-automated
    after-suspend-ce-oem-accelerator-automated
    after-suspend-ce-oem-crypto-automated
    after-suspend-ce-oem-optee-automated
    after-suspend-ce-oem-socketcan-stress-automated
    after-suspend-ce-oem-ethernet-tcp-automated
    com.canonical.certification::after-suspend-eeprom-automated
    com.canonical.certification::after-suspend-rtc-automated
    after-suspend-ce-oem-iio-sensors-automated
    after-suspend-ce-oem-digital-io-automated
    after-suspend-ce-oem-spi-automated
certification_status_overrides:
    apply blocker to .*

id: ce-oem-stress
unit: test plan
_name: CE-OEM - Stress only OEMQA tests for Ubuntu Core and Classic
_description:
    Ubuntu Core and Classic OEMQA test plan that includes all stress tests required for devices
estimated_duration: 3600
include:
nested_part:
    ce-oem-cold-boot-stress-test-by-pdu
    ce-oem-ethernet-tcp-stress
certification_status_overrides:
    apply blocker to .*
<|MERGE_RESOLUTION|>--- conflicted
+++ resolved
@@ -87,12 +87,9 @@
     com.canonical.certification::rtc-automated
     com.canonical.certification::led-indicator-auto
     before-suspend-ce-oem-spi-automated
-<<<<<<< HEAD
+    ce-oem-gadget-automated
 certification_status_overrides:
     apply blocker to .*
-=======
-    ce-oem-gadget-automated
->>>>>>> c9f8b038
 
 id: after-suspend-ce-oem-manual
 unit: test plan
