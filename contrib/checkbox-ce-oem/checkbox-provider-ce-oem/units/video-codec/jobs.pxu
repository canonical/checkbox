--- conflicted
+++ resolved
@@ -142,15 +142,6 @@
 template-engine: jinja2
 template-resource: video_codec_resource
 template-filter:
-<<<<<<< HEAD
-    video_codec_resource.scenario == "gst_transform_resize"
-    video_codec_resource.platform == "carmel"
-template-unit: job
-template-id: ce-oem-video-codec/carmel-gst_transform_resize
-_template-summary: Check if the resize (scale up or down) are functional
-id: ce-oem-video-codec/{{ scenario }}-{{ encoder_plugin }}_from_{{ width_from }}x{{ height_from }}_to_{{ width_to }}x{{ height_to }}
-_summary: Perform resize - from {{ width_from }}x{{ height_from }} to {{ width_to }}x{{ height_to }} file
-=======
     video_codec_resource.scenario == "gst_encoder_psnr"
     video_codec_resource.platform == "carmel"
 template-unit: job
@@ -159,20 +150,32 @@
 id: ce-oem-video-codec/{{ scenario }}-{{ encoder_plugin }}-{{ width }}x{{ height }}@{{ framerate }}fps
 _summary: Encoder PSNR - Carmel - {{ encoder_plugin }}-{{ width }}x{{ height }}@{{ framerate }}fps
 _description: Test if the PSNR value of an artifact which is generated from {{ encoder_plugin }} encoder reaches the acceptable threshold on Carmel platform
->>>>>>> 3dda724a
 plugin: shell
 user: root
 category_id: video-codec
 estimated_duration: 60s
-<<<<<<< HEAD
+environ: GST_LAUNCH_BIN, PLAINBOX_SESSION_SHARE, VIDEO_CODEC_TESTING_DATA
+command:
+    gst_encoder_psnr.py -p "{{ platform }}" -ep "{{ encoder_plugin }}" -wi {{ width }} -hi {{ height }} -f "{{ framerate }}"
+
+unit: template
+template-engine: jinja2
+template-resource: video_codec_resource
+template-filter:
+    video_codec_resource.scenario == "gst_transform_resize"
+    video_codec_resource.platform == "carmel"
+template-unit: job
+template-id: ce-oem-video-codec/carmel-gst_transform_resize
+_template-summary: Check if the resize (scale up or down) are functional
+id: ce-oem-video-codec/{{ scenario }}-{{ encoder_plugin }}_from_{{ width_from }}x{{ height_from }}_to_{{ width_to }}x{{ height_to }}
+_summary: Perform resize - from {{ width_from }}x{{ height_from }} to {{ width_to }}x{{ height_to }} file
+plugin: shell
+user: root
+category_id: video-codec
+estimated_duration: 60s
 imports: from com.canonical.plainbox import manifest
 requires: manifest.has_video_codec == 'True'
 environ: GST_LAUNCH_BIN, PLAINBOX_SESSION_SHARE, VIDEO_CODEC_TESTING_DATA
 command:
     export XDG_RUNTIME_DIR=/run/user/1000
-    gst_transform_resize.py -p "{{ platform }}" -ep "{{ encoder_plugin }}" -wf "{{ width_from }}" -hf "{{ height_from }}" -wt "{{ width_to }}" -ht "{{ height_to }}" -f "{{ framerate }}"
-=======
-environ: GST_LAUNCH_BIN, PLAINBOX_SESSION_SHARE, VIDEO_CODEC_TESTING_DATA
-command:
-    gst_encoder_psnr.py -p "{{ platform }}" -ep "{{ encoder_plugin }}" -wi {{ width }} -hi {{ height }} -f "{{ framerate }}"
->>>>>>> 3dda724a
+    gst_transform_resize.py -p "{{ platform }}" -ep "{{ encoder_plugin }}" -wf "{{ width_from }}" -hf "{{ height_from }}" -wt "{{ width_to }}" -ht "{{ height_to }}" -f "{{ framerate }}"