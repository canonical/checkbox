--- conflicted
+++ resolved
@@ -28,8 +28,5 @@
     ce-oem-video-codec/genio-gst_encoder_psnr
     ce-oem-video-codec/gst_transform_rotate_and_flip
     ce-oem-video-codec/genio-gst_transform_resize
-<<<<<<< HEAD
-    ce-oem-video-codec/carmel-gst_transform_resize
-=======
     ce-oem-video-codec/carmel-gst_encoder_psnr
->>>>>>> 3dda724a
+    ce-oem-video-codec/carmel-gst_transform_resize