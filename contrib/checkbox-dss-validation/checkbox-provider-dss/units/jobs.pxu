id: dss/initialize
category_id: dss-regress
flags: simple
imports: from com.canonical.certification import executable
requires:
  executable.name == 'dss'
_summary: Check that the DSS environment initializes
estimated_duration: 2m
command:
  set -eo pipefail
  KUBECONFIG="$(cat ~/.kube/config)"
  run_dss.sh initialize --kubeconfig "$KUBECONFIG"

id: dss/namespace
category_id: dss-regress
flags: simple
imports: from com.canonical.certification import executable
requires: executable.name == 'kubectl'
depends: dss/initialize
_summary: Check that the dss namespace is deployed
estimated_duration: 5s
command: kubectl get ns dss

id: dss/status_mlflow
category_id: dss-regress
flags: simple
imports: from com.canonical.certification import executable
requires: executable.name == 'dss'
depends: dss/namespace
_summary: Check that the dss mlflow is deployed
estimated_duration: 5s
command:
  set -eo pipefail
  run_dss.sh status | grep "MLflow deployment: Ready"

id: dss/create_pytorch_cpu_notebook
category_id: dss-regress
flags: simple
imports: from com.canonical.certification import executable
requires: executable.name == 'dss'
depends: dss/initialize
_summary: Check that an PyTorch CPU notebook can be successfully created
estimated_duration: 5m
command: timeout 5m run_dss.sh create pytorch-cpu --image=pytorch

id: cpu/pytorch_can_use_cpu
category_id: dss-regress
flags: simple
imports: from com.canonical.certification import executable
requires: executable.name == 'kubectl'
depends: dss/create_pytorch_cpu_notebook
_summary: Check that PyTorch can use CPU in notebook
estimated_duration: 1m
command: check_notebook.py pytorch-cpu has_pytorch_available

id: dss/remove_pytorch_cpu_notebook
category_id: dss-regress
flags: simple
imports: from com.canonical.certification import executable
requires: executable.name == 'dss'
depends: dss/create_pytorch_cpu_notebook
_summary: Check that the PyTorch CPU notebook can be removed
estimated_duration: 1m
command: run_dss.sh remove pytorch-cpu

id: dss/create_tensorflow_cpu_notebook
category_id: dss-regress
flags: simple
imports: from com.canonical.certification import executable
requires: executable.name == 'dss'
depends: dss/initialize
_summary: Check that an Tensorflow CPU notebook can be successfully created
estimated_duration: 5m
command: timeout 5m run_dss.sh create tensorflow-cpu --image=tensorflow

id: cpu/tensorflow_can_use_cpu
category_id: dss-regress
flags: simple
imports: from com.canonical.certification import executable
requires: executable.name == 'kubectl'
depends: dss/create_tensorflow_cpu_notebook
_summary: Check that Tensorflow can use CPU in notebook
estimated_duration: 1m
command: check_notebook.py tensorflow-cpu has_tensorflow_available

id: dss/remove_tensorflow_cpu_notebook
category_id: dss-regress
flags: simple
imports: from com.canonical.certification import executable
requires: executable.name == 'dss'
depends: dss/create_tensorflow_cpu_notebook
_summary: Check that the Tensorflow CPU notebook can be removed
estimated_duration: 1m
command: run_dss.sh remove tensorflow-cpu

# Intel XPU jobs ##############################################################

id: intel_gpu_plugin/install
category_id: dss-regress
flags: simple
imports:
  from com.canonical.certification import executable
  from com.canonical.certification import graphics_card
requires:
  graphics_card.vendor == 'Intel Corporation'
  executable.name == 'kubectl'
depends: dss/initialize
_summary: Install Intel K8s GPU Device Plugin
estimated_duration: 2m
command:
  set -eou pipefail
  enable_intel_gpu_plugin.sh "v0.30.0" "10"
  check_gpu_rollout.sh intel

id: intel_gpu_plugin/labels
category_id: dss-regress
flags: simple
imports: from com.canonical.certification import executable
requires: executable.name == 'kubectl'
depends: intel_gpu_plugin/install
_summary: Check that at least one k8s node has label Intel GPU label attached
estimated_duration: 5s
command:
  set -eou pipefail
  result="$(kubectl get nodes -o jsonpath='{.items[*].metadata.labels.intel\.feature\.node\.kubernetes\.io/gpu}')"
  echo "$result" | grep "true"

id: dss/status_intel_gpu
category_id: dss-regress
flags: simple
imports: from com.canonical.certification import executable
requires: executable.name == 'dss'
depends: intel_gpu_plugin/labels
_summary: Check that DSS status reports Intel GPU acceleration is enabled
estimated_duration: 5s
command:
  set -eo pipefail
  run_dss.sh status | grep "Intel GPU acceleration: Enabled.*"

id: dss/create_tensorflow_intel_notebook
category_id: dss-regress
flags: simple
imports: from com.canonical.certification import executable
requires: executable.name == 'dss'
depends: dss/status_intel_gpu
_summary: Check that a Tensorflow Intel notebook can be successfully created
estimated_duration: 5m
command: timeout 5m run_dss.sh create tensorflow-intel --image=tensorflow-intel

id: xpu/tensorflow_can_use_xpu
category_id: dss-regress
flags: simple
imports: from com.canonical.certification import executable
requires: executable.name == 'kubectl'
depends: dss/create_tensorflow_intel_notebook
_summary: Check that Tensorflow can use XPU in the notebook
estimated_duration: 1m
command: check_notebook.py tensorflow-intel sees_intel_gpu_in_tensorflow

id: dss/remove_tensorflow_intel_notebook
category_id: dss-regress
flags: simple
imports: from com.canonical.certification import executable
requires: executable.name == 'dss'
depends: dss/create_tensorflow_intel_notebook
_summary: Check that the Tensorflow Intel notebook can be removed
estimated_duration: 1m
command: run_dss.sh remove tensorflow-intel

id: dss/create_pytorch_intel_notebook
category_id: dss-regress
flags: simple
imports: from com.canonical.certification import executable
requires: executable.name == 'dss'
depends: dss/status_intel_gpu
_summary: Check that a PyTorch Intel notebook can be successfully created
estimated_duration: 5m
command: timeout 5m run_dss.sh create pytorch-intel --image=pytorch-intel

id: xpu/pytorch_can_use_xpu
category_id: dss-regress
flags: simple
imports: from com.canonical.certification import executable
requires: executable.name == 'kubectl'
depends: dss/create_pytorch_intel_notebook
_summary: Check that Pytorch can use XPU in the notebook
estimated_duration: 1m
command: check_notebook.py pytorch-intel sees_intel_gpu_in_pytorch

id: dss/remove_pytorch_intel_notebook
category_id: dss-regress
flags: simple
imports: from com.canonical.certification import executable
requires: executable.name == 'dss'
depends: dss/create_pytorch_intel_notebook
_summary: Check that the PyTorch Intel notebook can be removed
estimated_duration: 1m
command: run_dss.sh remove pytorch-intel

# NVIDIA CUDA jobs ############################################################

id: nvidia_gpu_operator/install
category_id: dss-regress
flags: simple
imports:
  from com.canonical.certification import executable
  from com.canonical.certification import graphics_card
requires:
  graphics_card.vendor == 'NVIDIA Corporation'
  executable.name == 'helm'
  executable.name == 'kubectl'
depends: dss/initialize
_summary: Install NVIDIA GPU operator in the Kubernetes cluster
estimated_duration: 10m
command:
  set -eou pipefail
<<<<<<< HEAD
  helm repo add nvidia https://helm.ngc.nvidia.com/nvidia
  helm repo update
  helm install --wait --generate-name -n gpu-operator-resources --create-namespace nvidia/gpu-operator --kubeconfig ~/.kube/config
  sleep 15
  check_nvidia_gpu_rollout.sh
=======
  OPERATOR_VERSION="24.6.2"
  microk8s enable gpu --driver=operator --version="${OPERATOR_VERSION}"
  check_gpu_rollout.sh nvidia
>>>>>>> c3ebcd71

id: nvidia_gpu_operator/validations_succeed
category_id: dss-regress
flags: simple
imports:
  from com.canonical.certification import executable
  from com.canonical.certification import graphics_card
requires:
  graphics_card.vendor == 'NVIDIA Corporation'
  executable.name == 'kubectl'
depends: nvidia_gpu_operator/install
_summary: NVIDIA GPU validations should succeed
estimated_duration: 10s
command:
  set -eou pipefail
  APP="nvidia-operator-validator"
  logs="$(kubectl -n gpu-operator-resources logs -lapp="$APP" -c "$APP")"
  echo "$logs" | grep "all validations are successful"

id: dss/status_nvidia_gpu
category_id: dss-regress
flags: simple
imports: from com.canonical.certification import executable
requires: executable.name == 'dss'
depends: nvidia_gpu_operator/validations_succeed
_summary: Check that dss status reports that NVIDIA GPU acceleration is enabled
estimated_duration: 5s
command:
  set -eo pipefail
  run_dss.sh status | grep "NVIDIA GPU acceleration: Enabled.*"

id: dss/create_pytorch_cuda_notebook
category_id: dss-regress
flags: simple
imports: from com.canonical.certification import executable
requires: executable.name == 'dss'
depends: dss/status_nvidia_gpu
_summary: Check that an PyTorch CUDA notebook can be successfully created
estimated_duration: 5m
command: timeout 5m run_dss.sh create pytorch-cuda --image=pytorch-cuda

id: cuda/pytorch_can_use_cuda
category_id: dss-regress
flags: simple
imports: from com.canonical.certification import executable
requires: executable.name == 'kubectl'
depends: dss/create_pytorch_cuda_notebook
_summary: Check PyTorch can use CUDA
estimated_duration: 1m
command: check_notebook.py pytorch-cuda sees_nvidia_gpu_in_pytorch

id: dss/remove_pytorch_cuda_notebook
category_id: dss-regress
flags: simple
imports: from com.canonical.certification import executable
requires: executable.name == 'dss'
depends: dss/create_pytorch_cuda_notebook
_summary: Check that the PyTorch CUDA notebook can be removed
estimated_duration: 1m
command: run_dss.sh remove pytorch-cuda

id: dss/create_tensorflow_cuda_notebook
category_id: dss-regress
flags: simple
imports: from com.canonical.certification import executable
requires: executable.name == 'dss'
depends: dss/status_nvidia_gpu
_summary: Check that an Tensorflow CUDA notebook can be successfully created
estimated_duration: 5m
command: timeout 5m run_dss.sh create tensorflow-cuda --image=tensorflow-cuda

id: cuda/tensorflow_can_use_cuda
category_id: dss-regress
flags: simple
imports: from com.canonical.certification import executable
requires: executable.name == 'kubectl'
depends: dss/create_tensorflow_cuda_notebook
_summary: Check Tensorflow can use CUDA
estimated_duration: 1m
command: check_notebook.py tensorflow-cuda sees_nvidia_gpu_in_tensorflow

id: dss/remove_tensorflow_cuda_notebook
category_id: dss-regress
flags: simple
imports: from com.canonical.certification import executable
requires: executable.name == 'dss'
depends: dss/create_tensorflow_cuda_notebook
_summary: Check that the Tensorflow CUDA notebook can be removed
estimated_duration: 1m
command: run_dss.sh remove tensorflow-cuda

id: dss/purge
category_id: dss-regress
flags: simple
imports: from com.canonical.certification import executable
requires: executable.name == 'dss'
depends: dss/create_tensorflow_cuda_notebook
_summary: Check that DSS can be purged
estimated_duration: 5m
command: timeout 5m run_dss.sh purge<|MERGE_RESOLUTION|>--- conflicted
+++ resolved
@@ -214,17 +214,11 @@
 estimated_duration: 10m
 command:
   set -eou pipefail
-<<<<<<< HEAD
   helm repo add nvidia https://helm.ngc.nvidia.com/nvidia
   helm repo update
   helm install --wait --generate-name -n gpu-operator-resources --create-namespace nvidia/gpu-operator --kubeconfig ~/.kube/config
   sleep 15
-  check_nvidia_gpu_rollout.sh
-=======
-  OPERATOR_VERSION="24.6.2"
-  microk8s enable gpu --driver=operator --version="${OPERATOR_VERSION}"
   check_gpu_rollout.sh nvidia
->>>>>>> c3ebcd71
 
 id: nvidia_gpu_operator/validations_succeed
 category_id: dss-regress
