# This file is part of Checkbox.
#
# Copyright 2021 Canonical Ltd.
# Written by:
#   Maciej Kisielewski <maciej.kisielewski@canonical.com>
#   Sylvain Pineau <sylvain.pineau@canonical.com>
#
# Checkbox is free software: you can redistribute it and/or modify
# it under the terms of the GNU General Public License version 3,
# as published by the Free Software Foundation.
#
# Checkbox is distributed in the hope that it will be useful,
# but WITHOUT ANY WARRANTY; without even the implied warranty of
# MERCHANTABILITY or FITNESS FOR A PARTICULAR PURPOSE.  See the
# GNU General Public License for more details.
#
# You should have received a copy of the GNU General Public License
# along with Checkbox.  If not, see <http://www.gnu.org/licenses/>.
import itertools
import os.path
import os
import time
from pathlib import Path
import textwrap
from contextlib import suppress

import pylxd.exceptions
from loguru import logger
from metabox.core.lxd_execute import interactive_execute
from metabox.core.lxd_execute import run_or_raise
from metabox.core.vm.base_machine import ContainerBaseMachine

class MachineConfig:

    def __init__(self, role, config):
        self.role = role
        self.alias = config['alias']
        self.origin = config['origin']
        self.uri = config.get("uri", "")
        self.profiles = config.get("profiles", [])
        self.transfer = config.get("transfer", [])
        self.setup = config.get("setup", [])
        self.checkbox_core_snap = config.get("checkbox_core_snap", {})
        self.checkbox_snap = config.get("checkbox_snap", {})
        self.snap_name = config.get("name", "")
        if not self.snap_name:
            self.snap_name = 'checkbox'

    def __members(self):
        return (self.role, self.alias, self.origin, self.snap_name, self.uri,
                ' '.join(self.profiles),
                ' '.join(itertools.chain(*self.transfer)),
                ' '.join(self.setup))

    def __repr__(self):
        return "<{} alias:{!r} origin:{!r}>".format(
            self.role, self.alias, self.origin)

    def __str__(self):
        return "{}-{}-{}".format(self.role, self.alias, self.origin)

    def __hash__(self):
        return hash(self.__members())

    def __eq__(self, other):
        if type(other) is type(self):
            return self.__members() == other.__members()
        else:
            return False

<<<<<<< HEAD
=======

class ContainerBaseMachine:
    """Base implementation of Machine using LXD container as the backend."""

    CHECKBOX = 'checkbox-cli '  # mind the trailing space !

    def __init__(self, config, container):
        self.config = config
        self._container = container
        self._checkbox_wrapper = self.CHECKBOX

    def execute(self, cmd, env={}, verbose=False, timeout=0):
        return run_or_raise(
            self._container, self._checkbox_wrapper + cmd, env, verbose,
            timeout)

    def interactive_execute(self, cmd, env={}, verbose=False, timeout=0):
        return interactive_execute(
            self._container, self._checkbox_wrapper + cmd, env, verbose,
            timeout)

    def rollback_to(self, savepoint):
        if self._container.status != 'Stopped':
            self._container.stop(wait=True)
        self._container.restore_snapshot(savepoint, wait=True)
        self._container.start(wait=True)
        logger.opt(colors=True).debug(
            "[<y>restored</y>    ] {}", self._container.name)
        if self.config.role == 'service':
            attempts_left = 60
            out = ''
            while attempts_left and out.rstrip() not in (
                'starting', 'running', 'degraded'
            ):
                time.sleep(1)
                (ret, out, err) = self._container.execute(
                    ['systemctl', 'is-system-running'])
                attempts_left -= 1
            if not attempts_left:
                raise SystemExit("Rollback failed (systemd not ready)")

    def put(self, filepath, data, mode=None, uid=1000, gid=1000):
        try:
            self._container.files.put(filepath, data, mode, uid, gid)
        except pylxd.exceptions.LXDAPIException:
            logger.error("Failed to create {}", filepath)
            raise

    def get_connecting_cmd(self):
        return "lxc exec {} -- sudo --user ubuntu --login".format(
            self._container.name)

    @property
    def address(self):
        addresses = self._container.state().network['eth0']['addresses']
        return addresses[0]['address']

    def get_early_dir_transfer(self):
        """
        .. note:: You should override this method in your subclass.
        """
        return []

    def get_file_transfer(self):
        """
        .. note:: You should override this method in your subclass.
        """
        return []

    def get_early_setup(self):
        """
        .. note:: You should override this method in your subclass.
        """
        return []

    def get_late_setup(self):
        """
        .. note:: You should override this method in your subclass.
        """
        return []

    def start_remote(self, host, launcher, interactive=False, timeout=0):
        assert (self.config.role == 'remote')

        if interactive:
            # Return a PTS object to interact with
            return self.interactive_execute(
                'remote {} {}'.format(host, launcher), verbose=True,
                timeout=timeout)
        else:
            # Return an ExecuteResult named tuple
            return self.execute(
                'remote {} {}'.format(host, launcher), verbose=True,
                timeout=timeout)

    def start(self, cmd=None, env={}, interactive=False, timeout=0):
        assert (self.config.role == 'local')
        if interactive:
            # Return a PTS object to interact with
            return self.interactive_execute(
                cmd, env=env, verbose=True, timeout=timeout)
        else:
            # Return an ExecuteResult named tuple
            return self.execute(
                cmd, env=env, verbose=True, timeout=timeout)

    def run_cmd(self, cmd, env={}, interactive=False, timeout=0):
        verbose = True
        if interactive:
            # Return a PTS object to interact with
            return interactive_execute(
                self._container, cmd, env, verbose, timeout)
        else:
            # Return an ExecuteResult named tuple
            return run_or_raise(
                self._container, cmd, env, verbose, timeout)

    def start_service(self, force=False):
        """
        .. note:: You should override this method in your subclass.
        """
        pass

    def stop_service(self):
        """
        .. note:: You should override this method in your subclass.
        """
        pass

    def reboot(self, timeout=0):
        verbose = True
        return run_or_raise(
            self._container, "sudo reboot", verbose, timeout)

    def is_service_active(self):
        """
        .. note:: You should override this method in your subclass.
        """
        pass

    def start_user_session(self):
        assert (self.config.role in ('service', 'local'))
        # Start a set of ubuntu-user-owned processes to fake an active GDM user
        # session (A virtual framebuffer and a pulseaudio server with a dummy
        # output)
        interactive_execute(
            self._container,
            "DISPLAY=:0 XAUTHORITY=/run/user/1000/gdm/Xauthority "
            "XDG_SESSION_TYPE=x11 /usr/bin/Xvfb -screen 0 1280x1024x24")
        # Note: running the following commands as part of standard setup does
        # not make them persistent as after restoring snapshots user/1000
        # is gone from /run
        pulseaudio_setup_cmds = [
            'sudo mkdir -v -p /run/user/1000/pulse',
            'sudo chown -R ubuntu:ubuntu /run/user/1000/',
            "pulseaudio --start --exit-idle-time=-1 --disallow-module-loading",
        ]
        env = {'XDG_RUNTIME_DIR': '/run/user/1000'}
        for cmd in pulseaudio_setup_cmds:
            run_or_raise(self._container, cmd, env)

    def switch_off_networking(self):
        return run_or_raise(self._container, "sudo ip link set eth0 down")

    def switch_on_networking(self):
        return run_or_raise(self._container, "sudo ip link set eth0 up")


>>>>>>> 4d9cc8c5
class ContainerSourceMachine(ContainerBaseMachine):
    """
    Machine using LXD container as the backend and running checkbox from
    source code repository.
    """

    def __init__(self, config, container):
        super().__init__(config, container)
        self._pts = None  # Keep a pointer to started pts for easy kill

    def get_early_dir_transfer(self):
        dirs = [
            (self.config.uri, "/home/ubuntu/checkbox")
        ]
        return dirs

    def get_early_setup(self):
        """
        Installation from source and, if required, creation of systemd service.
        """

        commands = [
            ("bash -c 'pushd /home/ubuntu/checkbox/checkbox-ng ; "
             "sudo python3 -m pip install -e .'"),
            ("bash -c 'pushd /home/ubuntu/checkbox/checkbox-support ; "
             "sudo python3 -m pip install -e .'"),
            # Create the providers dir that the install command will use
            "bash -c 'sudo mkdir -p /usr/local/share/plainbox-providers-1/'",
            # This installs the providers. This is based on the fact
            # that each provider dir (that is in `checkbox/providers`)
            # has a manage.py script that will install the provider
            # if called with the install parameter.
            # This lists all manage.py in these locations and calls
            # them as sudo with an install parameter
            ("bash -c 'ls /home/ubuntu/checkbox/providers/*/manage.py"
             "| xargs -I{} -n1 sudo python3 {} install'")
        ]

        if self.config.role in ('remote', 'service'):
            commands += [
                "sudo bash -c 'systemctl daemon-reload'",
                "sudo bash -c 'systemctl enable checkbox-ng.service --now'",
            ]
            service_content = textwrap.dedent("""
                [Unit]
                Description=Checkbox Remote Service
                Wants=network.target

                [Service]
                ExecStart=/usr/local/bin/checkbox-cli service
                SyslogIdentifier=checkbox-ng.service
                Environment="XDG_CACHE_HOME=/var/cache/"
                Restart=on-failure
                TimeoutStopSec=30
                Type=simple

                [Install]
                WantedBy=multi-user.target
                """).lstrip()
            self.put("/usr/lib/systemd/system/checkbox-ng.service",
                     service_content, uid=0, gid=0)

        return commands

    def start_service(self, force=False):
        assert (self.config.role in ('remote', 'service'))
        if force:
            return run_or_raise(
                self._container, "sudo systemctl start checkbox-ng.service")

    def stop_service(self):
        assert (self.config.role in ('remote', 'service'))
        return run_or_raise(
            self._container, 'sudo systemctl stop checkbox-ng.service')

    def reboot_service(self):
        assert (self.config.role == 'service')
        verbose = True
        return run_or_raise(
            self._container, "sudo reboot", verbose)

    def is_service_active(self):
        assert (self.config.role in ('remote', 'service'))
        return run_or_raise(
            self._container,
            "systemctl is-active checkbox-ng.service").stdout == 'active'


class ContainerPPAMachine(ContainerBaseMachine):
    """
    Machine using LXD container as the backend and running checkbox
    from PPA.
    """

    def __init__(self, config, container):
        super().__init__(config, container)

    def get_early_setup(self):
        if self.config.setup:
            return []
        if self.config.role == 'remote':
            deb = 'checkbox-ng'
        else:
            deb = 'canonical-certification-client'
        return [
            'sudo add-apt-repository {}'.format(self.config.uri),
            'sudo apt-get update',
            'sudo apt-get install -y --no-install-recommends {}'.format(deb),
        ]

    def start_service(self, force=False):
        assert (self.config.role == 'service')
        if force:
            return run_or_raise(
                self._container, "sudo systemctl start checkbox-ng.service")

    def stop_service(self):
        assert (self.config.role == 'service')
        return run_or_raise(
            self._container, "sudo systemctl stop checkbox-ng.service")

    def is_service_active(self):
        assert (self.config.role == 'service')
        return run_or_raise(
            self._container,
            "systemctl is-active checkbox-ng.service").stdout == 'active'


class ContainerSnapMachine(ContainerBaseMachine):
    """
    Machine using LXD container as the backend and running checkbox
    from a snap.
    """

    CHECKBOX_CORE_SNAP_MAP = {
        'xenial': 'checkbox',
        'bionic': 'checkbox18',
        'focal':  'checkbox20',
        'jammy': 'checkbox22',
    }
    CHECKBOX_SNAP_TRACK_MAP = {
        'xenial': '16.04',
        'bionic': '18.04',
        'focal':  '20.04',
        'jammy': '22.04',
    }

    def __init__(self, config, container):
        super().__init__(config, container)
        self._snap_name = self.config.snap_name
        self._checkbox_wrapper = '{}.{}'.format(self._snap_name, self.CHECKBOX)

    def get_file_transfer(self):
        file_tranfer_list = []
        if self.config.checkbox_core_snap.get('uri'):
            core_filename = Path(
                self.config.checkbox_core_snap.get('uri')).expanduser()
            self.core_dest = Path('/home', 'ubuntu', core_filename.name)
            file_tranfer_list.append((core_filename, self.core_dest))
        if self.config.checkbox_snap.get('uri'):
            filename = Path(
                self.config.checkbox_snap.get('uri')).expanduser()
            self.dest = Path('/home', 'ubuntu', filename.name)
            file_tranfer_list.append((filename, self.dest))
        return file_tranfer_list

    def get_early_setup(self):
        cmds = []
        # First install the checkbox core snap if the related section exists
        if self.config.checkbox_core_snap:
            if self.config.checkbox_core_snap.get('uri'):
                cmds.append(f'sudo snap install {self.core_dest} --dangerous')
            else:
                core_snap = self.CHECKBOX_CORE_SNAP_MAP[self.config.alias]
                channel = f"latest/{self.config.checkbox_core_snap['risk']}"
                cmds.append(
                    f'sudo snap install {core_snap} --channel={channel}')
        # Then install the checkbox snap
        confinement = 'devmode'
        if self.config.origin == 'classic-snap':
            confinement = 'classic'
        if self.config.checkbox_snap.get('uri'):
            cmds.append(
                f'sudo snap install {self.dest} --{confinement} --dangerous')
        else:
            try:
                track_map = self.config.checkbox_snap['track_map']
            except KeyError:
                track_map = self.CHECKBOX_SNAP_TRACK_MAP
            channel = "{}/{}".format(
                track_map[self.config.alias],
                self.config.checkbox_snap['risk'])
            cmds.append('sudo snap install {} --channel={} --{}'.format(
                self._snap_name, channel, confinement))
        return cmds

    def start_service(self, force=False):
        assert (self.config.role == 'service')
        if force:
            return run_or_raise(
                self._container,
                "sudo systemctl start snap.{}.service.service".format(
                    self._snap_name))

    def stop_service(self):
        assert (self.config.role == 'service')
        return run_or_raise(
            self._container,
            "sudo systemctl stop snap.{}.service.service".format(
                self._snap_name))

    def is_service_active(self):
        assert (self.config.role == 'service')
        return run_or_raise(
            self._container,
            "systemctl is-active snap.{}.service.service".format(
                self._snap_name)
        ).stdout == 'active'<|MERGE_RESOLUTION|>--- conflicted
+++ resolved
@@ -68,177 +68,6 @@
         else:
             return False
 
-<<<<<<< HEAD
-=======
-
-class ContainerBaseMachine:
-    """Base implementation of Machine using LXD container as the backend."""
-
-    CHECKBOX = 'checkbox-cli '  # mind the trailing space !
-
-    def __init__(self, config, container):
-        self.config = config
-        self._container = container
-        self._checkbox_wrapper = self.CHECKBOX
-
-    def execute(self, cmd, env={}, verbose=False, timeout=0):
-        return run_or_raise(
-            self._container, self._checkbox_wrapper + cmd, env, verbose,
-            timeout)
-
-    def interactive_execute(self, cmd, env={}, verbose=False, timeout=0):
-        return interactive_execute(
-            self._container, self._checkbox_wrapper + cmd, env, verbose,
-            timeout)
-
-    def rollback_to(self, savepoint):
-        if self._container.status != 'Stopped':
-            self._container.stop(wait=True)
-        self._container.restore_snapshot(savepoint, wait=True)
-        self._container.start(wait=True)
-        logger.opt(colors=True).debug(
-            "[<y>restored</y>    ] {}", self._container.name)
-        if self.config.role == 'service':
-            attempts_left = 60
-            out = ''
-            while attempts_left and out.rstrip() not in (
-                'starting', 'running', 'degraded'
-            ):
-                time.sleep(1)
-                (ret, out, err) = self._container.execute(
-                    ['systemctl', 'is-system-running'])
-                attempts_left -= 1
-            if not attempts_left:
-                raise SystemExit("Rollback failed (systemd not ready)")
-
-    def put(self, filepath, data, mode=None, uid=1000, gid=1000):
-        try:
-            self._container.files.put(filepath, data, mode, uid, gid)
-        except pylxd.exceptions.LXDAPIException:
-            logger.error("Failed to create {}", filepath)
-            raise
-
-    def get_connecting_cmd(self):
-        return "lxc exec {} -- sudo --user ubuntu --login".format(
-            self._container.name)
-
-    @property
-    def address(self):
-        addresses = self._container.state().network['eth0']['addresses']
-        return addresses[0]['address']
-
-    def get_early_dir_transfer(self):
-        """
-        .. note:: You should override this method in your subclass.
-        """
-        return []
-
-    def get_file_transfer(self):
-        """
-        .. note:: You should override this method in your subclass.
-        """
-        return []
-
-    def get_early_setup(self):
-        """
-        .. note:: You should override this method in your subclass.
-        """
-        return []
-
-    def get_late_setup(self):
-        """
-        .. note:: You should override this method in your subclass.
-        """
-        return []
-
-    def start_remote(self, host, launcher, interactive=False, timeout=0):
-        assert (self.config.role == 'remote')
-
-        if interactive:
-            # Return a PTS object to interact with
-            return self.interactive_execute(
-                'remote {} {}'.format(host, launcher), verbose=True,
-                timeout=timeout)
-        else:
-            # Return an ExecuteResult named tuple
-            return self.execute(
-                'remote {} {}'.format(host, launcher), verbose=True,
-                timeout=timeout)
-
-    def start(self, cmd=None, env={}, interactive=False, timeout=0):
-        assert (self.config.role == 'local')
-        if interactive:
-            # Return a PTS object to interact with
-            return self.interactive_execute(
-                cmd, env=env, verbose=True, timeout=timeout)
-        else:
-            # Return an ExecuteResult named tuple
-            return self.execute(
-                cmd, env=env, verbose=True, timeout=timeout)
-
-    def run_cmd(self, cmd, env={}, interactive=False, timeout=0):
-        verbose = True
-        if interactive:
-            # Return a PTS object to interact with
-            return interactive_execute(
-                self._container, cmd, env, verbose, timeout)
-        else:
-            # Return an ExecuteResult named tuple
-            return run_or_raise(
-                self._container, cmd, env, verbose, timeout)
-
-    def start_service(self, force=False):
-        """
-        .. note:: You should override this method in your subclass.
-        """
-        pass
-
-    def stop_service(self):
-        """
-        .. note:: You should override this method in your subclass.
-        """
-        pass
-
-    def reboot(self, timeout=0):
-        verbose = True
-        return run_or_raise(
-            self._container, "sudo reboot", verbose, timeout)
-
-    def is_service_active(self):
-        """
-        .. note:: You should override this method in your subclass.
-        """
-        pass
-
-    def start_user_session(self):
-        assert (self.config.role in ('service', 'local'))
-        # Start a set of ubuntu-user-owned processes to fake an active GDM user
-        # session (A virtual framebuffer and a pulseaudio server with a dummy
-        # output)
-        interactive_execute(
-            self._container,
-            "DISPLAY=:0 XAUTHORITY=/run/user/1000/gdm/Xauthority "
-            "XDG_SESSION_TYPE=x11 /usr/bin/Xvfb -screen 0 1280x1024x24")
-        # Note: running the following commands as part of standard setup does
-        # not make them persistent as after restoring snapshots user/1000
-        # is gone from /run
-        pulseaudio_setup_cmds = [
-            'sudo mkdir -v -p /run/user/1000/pulse',
-            'sudo chown -R ubuntu:ubuntu /run/user/1000/',
-            "pulseaudio --start --exit-idle-time=-1 --disallow-module-loading",
-        ]
-        env = {'XDG_RUNTIME_DIR': '/run/user/1000'}
-        for cmd in pulseaudio_setup_cmds:
-            run_or_raise(self._container, cmd, env)
-
-    def switch_off_networking(self):
-        return run_or_raise(self._container, "sudo ip link set eth0 down")
-
-    def switch_on_networking(self):
-        return run_or_raise(self._container, "sudo ip link set eth0 up")
-
-
->>>>>>> 4d9cc8c5
 class ContainerSourceMachine(ContainerBaseMachine):
     """
     Machine using LXD container as the backend and running checkbox from
