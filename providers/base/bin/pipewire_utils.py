#!/usr/bin/env python3
# This file is part of Checkbox.
#
# Copyright 2023 Canonical Ltd.
# Written by:
#   Hanhsuan Lee <hanhsuan.lee@canonical.com>
#
# Checkbox is free software: you can redistribute it and/or modify
# it under the terms of the GNU General Public License version 3,
# as published by the Free Software Foundation.
#
# Checkbox is distributed in the hope that it will be useful,
# but WITHOUT ANY WARRANTY; without even the implied warranty of
# MERCHANTABILITY or FITNESS FOR A PARTICULAR PURPOSE.  See the
# GNU General Public License for more details.
#
# You should have received a copy of the GNU General Public License
# along with Checkbox.  If not, see <http://www.gnu.org/licenses/>.

from enum import IntEnum
import subprocess
import argparse
import logging
import difflib
import time
import json
import sys
import re
import gi

gi.require_version("Gst", "1.0")
gi.require_version("GLib", "2.0")
from gi.repository import Gst  # noqa: E402
from gi.repository import GLib  # noqa: E402


class PipewireTestError(IntEnum):
    """
    A class used to define PipewireTest Error code

    :attr NO_ERROR: process success
    :type NO_ERROR: int

    :attr NOT_DETECTED: couldn't find specific device
    :type NOT_DETECTED: int

    :attr NO_AVAILABLE_PORT: couldn't find available port
    :type NO_AVAILABLE_PORT: int

    :attr NO_SPECIFIC_DEVICE: couldn't find specific device
    :type NO_SPECIFIC_DEVICE: int

    :attr PIPELINE_PROCESS_FAIL: gst pipeline process failed
    :type PIPELINE_PROCESS_FAIL: int

    :attr NO_CHANGE_DETECTED: couldn't detect audio setting is changed
    :type NO_CHANGE_DETECTED: int
    """

    NO_ERROR = 0
    NOT_DETECTED = -1
    NO_AVAILABLE_PORT = -2
    NO_SPECIFIC_DEVICE = -3
    PIPELINE_PROCESS_FAIL = -4
    NO_CHANGE_DETECTED = -5


class PipewireTest:
    """
    A class used to test pipewire functions

    """

    logger = logging.getLogger()

    def _get_pw_type(self, media_class) -> str:
        """
        convert sink to Output and source to Input

        :param media_class: sink(s) or source(s)
        :type media_class: str

        :returns: "Output", "Input" or "UNKNOWN CLASS"
        :"rtype": str
        """
        if media_class.lower() in ["sink", "sinks"]:
            return "Output"
        elif media_class.lower() in ["source", "sources"]:
            return "Input"
        else:
            self.logger.info("Media class:[{}] is unknown".format(media_class))
            return "UNKNOWN CLASS"

    def _get_pw_dump(self, p_type) -> dict:
        """
        Use to convert the json output of pw-dump to dict object

        :param p_type: pipewire object type, such as "Node"
        :type p_type: str

        :returns: pw-dump in dict data structure
        :"rtype": dict
        """
        pw_dump = subprocess.check_output(
            "pw-dump {}".format(p_type), shell=True, universal_newlines=True
        )
        try:
            return json.loads(pw_dump)
        except (json.decoder.JSONDecodeError, TypeError):
            self.logger.error("pw-dump {} failed !!!".format(p_type))
            return {}

    def generate_pw_media_class(self, media_type, media_class) -> str:
        """
        Combine media_type and media_class to pw-dump format,
        such as "Audio/Sink".

        :param media_type: For now only support Audio or Video
        :type media_type: str

        :param media_class: For now only support Sinks* or Sources*
        :type media_class: str

        :returns: pipewire style media.class or "UNKNOWN CLASS"
        :"rtype": str
        """
        if media_type.lower() == "audio":
            mtype = "Audio"
        elif media_type.lower() == "video":
            mtype = "Video"
        else:
            self.logger.info("Media type:[{}] is unknown".format(media_type))
            return "UNKNOWN TYPE"

        if media_class.lower() in ["sink", "sinks"]:
            return "{}/Sink".format(mtype)
        elif media_class.lower() in ["source", "sources"]:
            return "{}/Source".format(mtype)
        else:
            self.logger.info("Media class:[{}] is unknown".format(media_class))
            return "UNKNOWN CLASS"

    def detect_device(self, media_type, media_class) -> int:
        """
        detect specific device is on this system or not.
        This function parse output of pw-dump to check, the device type
        equals PipeWire:Interface:Node and media.class equals args.

        :param media_type: For now only support Audio or Video
        :type media_type: str

        :param media_class: For now only support Sinks* or Sources*
        :type media_class: str

        :returns: "NOT_DETECTED" or "NO_ERROR"
        :"rtype": int
        """
        mclass = self.generate_pw_media_class(media_type, media_class)
        if mclass in ["UNKNOWN CLASS", "UNKNOWN TYPE"]:
            return PipewireTestError.NOT_DETECTED
        clients = self._get_pw_dump("Node")

        detected_flag = False
        for client in clients:
            props = client["info"]["props"]
            if mclass == props.get("media.class"):
                self.logger.info(
                    "device id:[{}] media.class:[{}]"
                    " node.name:[{}]".format(
                        client["id"], mclass, props.get("node.name")
                    )
                )
                detected_flag = True
        if detected_flag:
            return PipewireTestError.NO_ERROR
        self.logger.info("media.class:[{}] couldn't find".format(mclass))
        return PipewireTestError.NOT_DETECTED

    def select_device(self, media_type, media_class, device):
        """
        Set desired device as default
        This function parse output of pw-dump to find, the device type
        equals PipeWire:Interface:Node and media.class equals args.

        :param media_type: For now only support Audio or Video
        :type media_type: str

        :param media_class: For now only support Sinks* or Sources*
        :type media_class: str

        :param device: device type, such as hdmi, usb and bluez etc.
        :type device: str
        """
        mclass = self.generate_pw_media_class(media_type, media_class)
        if mclass in ["UNKNOWN CLASS", "UNKNOWN TYPE"]:
            return PipewireTestError.NO_AVAILABLE_PORT
        clients = self._get_pw_dump("Node")

        available_nodes = {}
        for client in clients:
            props = client["info"]["props"]
            name = props.get("node.name")
            if mclass == props.get("media.class") and device in name:
                available_nodes[client["id"]] = client

        if len(available_nodes) < 1:
            self.logger.error("No available {} found".format(mclass))
            return PipewireTestError.NO_AVAILABLE_PORT
        self.logger.info("Available {}:".format(mclass))
        for i in available_nodes:
            n = available_nodes[i]
            desc = n["info"]["props"].get("node.description")
            self.logger.info("Id:[{}], device:[{}]".format(n["id"], desc))

        chosen = False
        node_id = None
        while not chosen:
            self.logger.info(
                "Which {} would you like to test?"
                " -1 means don't change".format(mclass)
            )
            self.logger.info("    {} id:".format(mclass))
            node_id = input()
            try:
                chosen = int(node_id) in available_nodes
            except ValueError:
                chosen = False
            if chosen:
                cmd = "wpctl set-default {}".format(node_id)
                subprocess.check_output(
                    cmd, shell=True, universal_newlines=True
                )
            elif node_id == "-1":
                chosen = True
            else:
                self.logger.info("    [{}] isn't existed!".format(node_id))
        return PipewireTestError.NO_ERROR

    def _check_state(self, device) -> bool:
        """
        Checks whether the sink is available for the given device.
        This function parse output of pw-dump to find the device type
        equals PipeWire:Interface:Device and media.class equals Audio/Device.
        For pipewire, the active port will be listed under info.params.Route.
        Therefore, you could check this object to know the state of it.

        :param device: device you would like to check
        :type device: str
        """
        clients = self._get_pw_dump("Device")
        try:
            for client in clients:
                mclass = client["info"]["props"].get("media.class")
                if mclass == "Audio/Device":
                    for route in client["info"]["params"]["Route"]:
                        name = route["name"]
                        available = route["available"]
                        if (
                            device.lower() in name.lower()
                            and "output" in route["direction"].lower()
                            and available in ["unknown", "yes"]
                        ):
                            self.logger.info("[ Audio sink ]".center(80, "="))
                            self.logger.info(
                                "Device: [{}] available: [{}]".format(
                                    route["description"], available
                                )
                            )
                            return True
            raise ValueError(
                "No available output device for {}".format(device)
            )
        except (IndexError, ValueError) as e:
            logging.error(repr(e))
            return False

    def gst_pipeline(self, pipe, timeout, device) -> int:
        """
        Simple GStreamer pipeline player

        :param pipe: Quoted GStreamer pipeline to launch
        :type pipe: str

        :param timeout: Timeout for running the pipeline
        :type timeout: int

        :param device: device type, such as hdmi etc.
        :type device: str
        """
        if device:
            if not self._check_state(device):
                return PipewireTestError.NO_SPECIFIC_DEVICE

        Gst.init(None)
        try:
            self.logger.info(
                "Attempting to initialize Gstreamer pipeline: {}".format(pipe)
            )
            element = Gst.parse_launch(pipe)
        except GLib.GError as error:
            self.logger.info("Specified pipeline couldn't be processed.")
            self.logger.info(
                "Error when processing pipeline: {}".format(error)
            )
            # Exit harmlessly
            return PipewireTestError.PIPELINE_PROCESS_FAIL
        self.logger.info("Pipeline initialized, now starting playback.")
        element.set_state(Gst.State.PLAYING)

        if timeout:
            time.sleep(timeout)

        element.set_state(Gst.State.NULL)

        return PipewireTestError.NO_ERROR

    def _get_audio_config(self, mode) -> set:
        """
        Get simple audio configuration
        This function parse output of pw-dump to find the device type
        equals PipeWire:Interface:Device and media.class equals Audio/Device.
        For pipewire, the active port will be listed under info.params.Route.
        Therefore, you could check this object to know the state of it.

        :param mode: sink or source
        :type mode: str
        """
        clients = self._get_pw_dump("Device")
        cfg = set()
        for client in clients:
            active_ports = None
            mclass = client["info"]["props"].get("media.class")
            if mclass == "Audio/Device":
                active_ports = client["info"]["params"]["Route"]
            if active_ports:
                for p in active_ports:
                    if p["direction"] == self._get_pw_type(mode):
                        cfg.add(
                            (
                                "{} #{}".format(mode, client["id"]),
                                p["name"],
                                p["available"],
                            )
                        )
        return cfg

    def monitor_active_port_change(self, timeout, mode) -> int:
        """
        Monitoring Audio active port changing
        This script checks if the active port on either sinks
        (speakers or headphones) or sources (microphones, webcams)
        is changed after an appropriate device is plugged into the DUT.
        The script is fully automatic and either times out after or
        returns as soon as the change is detected.

        :param timeout: Timeout after which the script fails
        :type timeout: int

        :param mode: Monitor either sinks or sources
        :type mode: str
        """
        initial_cfg = self._get_audio_config(mode)
        self.logger.info("Starting with config: {}".format(initial_cfg))
        self.logger.info(
            "You have {} seconds to plug the item in".format(timeout)
        )

        for _ in range(int(timeout)):
            new_cfg = self._get_audio_config(mode)
            if new_cfg != initial_cfg:
                self.logger.info("Now using config: {}".format(new_cfg))
                self.logger.info("It seems to work!")
                return PipewireTestError.NO_ERROR
            time.sleep(1)
        self.logger.info("Couldn't detect active port change!")
        return PipewireTestError.NO_CHANGE_DETECTED

    def go_through_ports(self, cmd, mode):
        """
        Go through available ports for testing
        This script checks if the ports on either sinks
        (speakers or headphones) or sources (microphones, webcams)
        is available and working on the DUT.

        :param cmd: command for testing
        :type cmd: str

        :param mode: Monitor either sinks or sources
        :type mode: str
        """
        clients = self._get_pw_dump("Device")
        for client in clients:
            ports = None
            mclass = client["info"]["props"].get("media.class")
            if mclass == "Audio/Device":
                ports = client["info"]["params"]["EnumRoute"]
            if ports:
                for p in ports:
                    chosen = None
                    if p["direction"] == self._get_pw_type(mode) and p[
                        "available"
                    ] in ["yes", "unknown"]:
                        while chosen != "yes":
                            self.logger.info(
                                "Please select [{}] for "
                                "testing (if selected, "
                                "please enter 'yes')".format(p["description"])
                            )

                            chosen = input()
                        checked = None
                        while checked != "yes":
                            with subprocess.Popen(
                                cmd,
                                shell=True,
                                stdout=subprocess.PIPE,
                                universal_newlines=True,
                            ) as p:
                                while p.poll() is None:
                                    line = p.stdout.readline().strip()
                                    self.logger.info(line)
                                p.kill()
                            self.logger.info(
                                "Is working ?  "
                                "please enter 'yes' "
                                "to leave"
                            )

                            checked = input()

    def _get_node_description(self, properties) -> str:
        """
        Get node description from the output of wpctl inspect

        :param properties: output of wpctl inspect
        :type properties: str

        :returns: the node description
        :rtype: str
        """
        try:
            for line in properties.splitlines():
                if "node.description" in line:
                    return line.split("=")[1]
        except IndexError as e:
            raise RuntimeError("properties format error {}".format(repr(e)))

    def show_default_device(self, device_type):
        """
        show the default device

        :param device_type: audio or video
        :type device_type: str
        """
        device_type = device_type.upper()
        if device_type not in ["AUDIO", "VIDEO"]:
            raise ValueError("Only support 'video' and 'audio'")
        sink_cmd = [
            "wpctl",
            "inspect",
            "@DEFAULT_{}_SINK@".format(device_type),
        ]
        source_cmd = [
            "wpctl",
            "inspect",
            "@DEFAULT_{}_SOURCE@".format(device_type),
        ]
        self.logger.info("Default input device:")
        try:
            source = subprocess.check_output(
                source_cmd, universal_newlines=True
            )
            self.logger.info(self._get_node_description(source))
            if device_type == "AUDIO":
                self.logger.info("Default output device:")
                sink = subprocess.check_output(
                    sink_cmd, universal_newlines=True
                )
                self.logger.info(self._get_node_description(sink))
            self.logger.info(
                "If these are not you would like to test,"
                " please change them before testing"
            )
        except subprocess.CalledProcessError as e:
            raise RuntimeError("Show default device error {}".format(repr(e)))

    def _sort_wpctl_status(self, lines: list) -> list:
        """
        This method will sort wpctl status for sub-items under catalog only

        :param lines: the wpctl status you would like to sort

        :returns: sorted wpctl status
        """
        catalog = [
            " └─ Clients:",
            " ├─ Devices:",
            " ├─ Sinks:",
            " ├─ Sink endpoints:",
            " ├─ Sources:",
            " ├─ Source endpoints:",
            " └─ Streams:",
            " └─ Default Configured Node Names:",
        ]
        sorted_lines = []
        sub_items = []
        for line in lines:
            clean_line = re.sub(", pid:.*| [0-9]+\\. ", "", line)
            # only sort needed items
            if clean_line in catalog:
                # found next catalog, append sorted sub_items
                [sorted_lines.append(item) for item in sorted(sub_items)]
                # clean up after append
                sub_items = []
                sorted_lines.append(clean_line)
            else:
                sub_items.append(clean_line)
        [sorted_lines.append(item) for item in sorted(sub_items)]
        return sorted_lines

    def compare_wpctl_status(self, status_1: str, status_2: str):
        """
        This method will sort wpctl status for sub-items under catalog only

        :param status_1: path to first wpctl status

        :param status_2: path to second wpctl status
        """
<<<<<<< HEAD
        with open(status_1, 'r') as s1, open(status_2, 'r') as s2:
            status_1 = s1.readlines()
            status_2 = s2.readlines()
            sorted_status_1 = self._sort_wpctl_status(status_1)
            sorted_status_2 = self._sort_wpctl_status(status_2)
            delta = difflib.unified_diff(sorted_status_1, sorted_status_2, n=0)
            diff = ''.join(delta)
            if diff:
                self.logger.info("The first status:\n")
                self.logger.info(''.join(status_1))
                self.logger.info("And the second status:\n")
                self.logger.info(''.join(status_2))
                self.logger.info(
                    "Differ in the following lines (after sorting):"
                )
                self.logger.info(diff)
                raise SystemExit("The two status don't match !!!")
=======
        with open(status_1, "r") as s1, open(status_2, "r") as s2:
            sorted_status_1 = self._sort_wpctl_status(s1.readlines())
            sorted_status_2 = self._sort_wpctl_status(s2.readlines())
            delta = set(sorted_status_2) - set(sorted_status_1)
            if len(delta):
                self.logger.info("".join(delta))
                raise SystemExit("Status not match !!!")
>>>>>>> 5b342a63

    def _args_parsing(self, args=sys.argv[1:]):
        parser = argparse.ArgumentParser(
            prog="Pipewire validator",
            description="using for pipewire to valid system functions",
        )

        subparsers = parser.add_subparsers(dest="test_type")
        subparsers.required = True

        # Add parser for detecting audio/video function
        parser_detect = subparsers.add_parser(
            "detect", help="Detect audio/video devices on this system"
        )
        parser_detect.add_argument(
            "-t",
            "--type",
            type=str,
            default="Audio",
            help="device type such as Audio "
            "or Video (default: %(default)s)",
        )
        parser_detect.add_argument(
            "-c",
            "--clazz",
            type=str,
            default="Sink",
            help="device type such as Sink or "
            "Source (default: %(default)s)",
        )

        # Add parser for selecting audio/video function
        parser_select = subparsers.add_parser(
            "select", help="Select audio/video devices on this system"
        )
        parser_select.add_argument(
            "-t",
            "--type",
            type=str,
            default="Audio",
            help="device type such as Audio "
            "or Video (default: %(default)s)",
        )
        parser_select.add_argument(
            "-c",
            "--clazz",
            type=str,
            default="Sink",
            help="device type such as Sink or "
            "Source (default: %(default)s)",
        )
        parser_select.add_argument(
            "-d",
            "--device",
            type=str,
            default="",
            help="device type such as hdmi or " "bluz (default: %(default)s)",
        )

        # Add parser for gst pipeline function(Audio only)
        parser_gst = subparsers.add_parser(
            "gst", help="Simple GStreamer pipeline player"
        )
        parser_gst.add_argument(
            "PIPELINE", help="Quoted GStreamer pipeline to launch"
        )
        parser_gst.add_argument(
            "-t",
            "--timeout",
            type=int,
            required=True,
            help="Timeout for running the pipeline",
        )
        parser_gst.add_argument(
            "-d", "--device", type=str, help="Device to check for status"
        )

        # Add parser for monitor function(Audio only)
        parser_monitor = subparsers.add_parser(
            "monitor", help="Monitoring Audio active port changing"
        )
        parser_monitor.add_argument(
            "-t",
            "--timeout",
            type=int,
            required=True,
            help="Timeout after which the script fails",
        )
        parser_monitor.add_argument(
            "-m", "--mode", type=str, help="Monitor either sinks or sources"
        )

        # Add parser for go through function
        parser_through = subparsers.add_parser(
            "through", help="Go through available ports for testing"
        )
        parser_through.add_argument(
            "-c",
            "--command",
            type=str,
            required=True,
            help="command for testing",
        )
        parser_through.add_argument(
            "-m", "--mode", type=str, help="Either sinks or sources"
        )

        # Add parser for show default device function
        parser_show = subparsers.add_parser(
            "show", help="show the default device"
        )
        parser_show.add_argument(
            "-t", "--type", type=str, required=True, help="VIDEO or AUDIO"
        )

        # Add parser for compare wpctl status function
        parser_compare = subparsers.add_parser(
            "compare_wpctl_status", help="compare wpctl status"
        )
        parser_compare.add_argument(
            "-s1",
            "--status_1",
            type=str,
            required=True,
            help="path to first output of wpctl status",
        )
        parser_compare.add_argument(
            "-s2",
            "--status_2",
            type=str,
            required=True,
            help="path to second output of wpctl status",
        )

        return parser.parse_args(args)

    def function_select(self, args):
        if args.test_type == "detect":
            # detect_device("audio", "sink")
            return self.detect_device(args.type, args.clazz)
        elif args.test_type == "select":
            # select_device("audio", "sink", "hdmi")
            return self.select_device(args.type, args.clazz, args.device)
        elif args.test_type == "gst":
            # gst_pipeline(PIPELINE, "30", "hdmi")
            return self.gst_pipeline(args.PIPELINE, args.timeout, args.device)
        elif args.test_type == "monitor":
            # monitor_active_port_change("30", "sink")
            return self.monitor_active_port_change(args.timeout, args.mode)
        elif args.test_type == "through":
            # go_through_ports("speaker-test -c 2 -l 1 -t wav", "sink")
            return self.go_through_ports(args.command, args.mode)
        elif args.test_type == "show":
            # show_default_device("AUDIO")
            return self.show_default_device(args.type)
        elif args.test_type == "compare_wpctl_status":
            # compare_wpctl_status(STATUS_1, STATUS_2)
            return self.compare_wpctl_status(args.status_1, args.status_2)


if __name__ == "__main__":
    pw = PipewireTest()

    # create logger formatter
    log_formatter = logging.Formatter(fmt="%(message)s")

    # set log level
    pw.logger.setLevel(logging.INFO)

    # create console handler
    console_handler = logging.StreamHandler()
    console_handler.setFormatter(log_formatter)

    # Add console handler to logger
    pw.logger.addHandler(console_handler)
    sys.exit(pw.function_select(pw._args_parsing()))<|MERGE_RESOLUTION|>--- conflicted
+++ resolved
@@ -526,33 +526,23 @@
 
         :param status_2: path to second wpctl status
         """
-<<<<<<< HEAD
-        with open(status_1, 'r') as s1, open(status_2, 'r') as s2:
+        with open(status_1, "r") as s1, open(status_2, "r") as s2:
             status_1 = s1.readlines()
             status_2 = s2.readlines()
             sorted_status_1 = self._sort_wpctl_status(status_1)
             sorted_status_2 = self._sort_wpctl_status(status_2)
             delta = difflib.unified_diff(sorted_status_1, sorted_status_2, n=0)
-            diff = ''.join(delta)
+            diff = "".join(delta)
             if diff:
                 self.logger.info("The first status:\n")
-                self.logger.info(''.join(status_1))
+                self.logger.info("".join(status_1))
                 self.logger.info("And the second status:\n")
-                self.logger.info(''.join(status_2))
+                self.logger.info("".join(status_2))
                 self.logger.info(
                     "Differ in the following lines (after sorting):"
                 )
                 self.logger.info(diff)
                 raise SystemExit("The two status don't match !!!")
-=======
-        with open(status_1, "r") as s1, open(status_2, "r") as s2:
-            sorted_status_1 = self._sort_wpctl_status(s1.readlines())
-            sorted_status_2 = self._sort_wpctl_status(s2.readlines())
-            delta = set(sorted_status_2) - set(sorted_status_1)
-            if len(delta):
-                self.logger.info("".join(delta))
-                raise SystemExit("Status not match !!!")
->>>>>>> 5b342a63
 
     def _args_parsing(self, args=sys.argv[1:]):
         parser = argparse.ArgumentParser(
