--- conflicted
+++ resolved
@@ -119,11 +119,8 @@
     # depending on the amount of graphic cards available on the SUT:
     # suspend/suspend_advanced_auto (one GPU)
     # or suspend/{{ index }}_suspend_after_switch_to_card_{{ product_slug }}_auto (two GPUs)
-<<<<<<< HEAD
-=======
     power-management/lid_close_suspend_open                  certification-status=blocker
     after-suspend-miscellanea/chvt
->>>>>>> 161e9f3f
     power-management/lid                                     certification-status=blocker
     power-management/lid_close                               certification-status=blocker
     power-management/lid_open                                certification-status=blocker
