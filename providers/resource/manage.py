#!/usr/bin/env python3
import os
import shutil
import subprocess

from plainbox.provider_manager import N_
from plainbox.provider_manager import SourceDistributionCommand
from plainbox.provider_manager import manage_py_extension
from plainbox.provider_manager import setup


@manage_py_extension
class SourceDistributionCommandExt(SourceDistributionCommand):
    # Overridden version of SourceDistributionCommand that handles autotools
    __doc__ = SourceDistributionCommand.__doc__
    _GENERATED_ITEMS = [
        'INSTALL',
        'Makefile.in',
        'aclocal.m4',
        'compile',
        'config.h.in',
        'configure',
        'depcomp',
        'install-sh',
        'missing',
    ]

    @property
    def src_dir(self):
        return os.path.join(self.definition.location, "src")

    def invoked(self, ns):
        # Update the configure script
        subprocess.check_call(['autoreconf', '-i'], cwd=self.src_dir)
        # Remove autom4te.cache, we don't need it in our source tarballs
        # http://www.gnu.org/software/autoconf/manual/autoconf-2.64/html_node/Autom4te-Cache.html
        shutil.rmtree(os.path.join(self.src_dir, 'autom4te.cache'))
        # Generate the source tarball
        super().invoked(ns)
        # Remove generated autotools stuff
        for item in self._GENERATED_ITEMS:
            os.remove(os.path.join(self.src_dir, item))

setup(
    name='plainbox-provider-resource-generic',
<<<<<<< HEAD
    namespace='2013.com.canonical.certification',
    version="0.33.0rc4",
=======
    namespace='com.canonical.certification',
    version="0.33.0.dev0",
>>>>>>> 2aa8a7a5
    description=N_("PlainBox resources provider"),
    gettext_domain='plainbox-provider-resource-generic',
    deprecated=False, strict=False,
)<|MERGE_RESOLUTION|>--- conflicted
+++ resolved
@@ -43,13 +43,8 @@
 
 setup(
     name='plainbox-provider-resource-generic',
-<<<<<<< HEAD
-    namespace='2013.com.canonical.certification',
+    namespace='com.canonical.certification',
     version="0.33.0rc4",
-=======
-    namespace='com.canonical.certification',
-    version="0.33.0.dev0",
->>>>>>> 2aa8a7a5
     description=N_("PlainBox resources provider"),
     gettext_domain='plainbox-provider-resource-generic',
     deprecated=False, strict=False,
